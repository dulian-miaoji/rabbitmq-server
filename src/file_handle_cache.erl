--- conflicted
+++ resolved
@@ -822,17 +822,10 @@
       fun (Tree) ->
               case gb_trees:is_empty(Tree) of
                   true  -> Tree;
-<<<<<<< HEAD
                   false -> {{Oldest, _Ref}, _} = gb_trees:smallest(Tree),
-                           gen_server2:cast(?SERVER, {update, self(), Oldest})
-              end,
-              Tree
-=======
-                  false -> {Oldest, _Ref} = gb_trees:smallest(Tree),
                            gen_server2:cast(?SERVER, {update, self(), Oldest}),
                            Tree
               end
->>>>>>> 543e53c5
       end).
 
 oldest(Tree, DefaultFun) ->
