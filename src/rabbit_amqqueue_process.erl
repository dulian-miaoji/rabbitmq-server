--- conflicted
+++ resolved
@@ -71,13 +71,9 @@
              blocked_consumers,
              %% The limiter itself
              limiter,
-<<<<<<< HEAD
-=======
              %% Has the limiter imposed a channel-wide block, either
              %% because of qos or channel flow?
-             is_limit_active,
              %% Internal flow control for queue -> writer
->>>>>>> 03efd492
              unsent_message_count}).
 
 %%----------------------------------------------------------------------------
@@ -411,12 +407,8 @@
 block_consumer(C = #cr{blocked_consumers = Blocked}, QEntry) ->
     update_ch_record(C#cr{blocked_consumers = queue:in(QEntry, Blocked)}).
 
-<<<<<<< HEAD
 is_ch_blocked(#cr{unsent_message_count = Count, limiter = Limiter}) ->
     Count >= ?UNSENT_MESSAGE_LIMIT orelse rabbit_limiter:is_suspended(Limiter).
-=======
-is_ch_blocked(#cr{unsent_message_count = Count, is_limit_active = Limited}) ->
-    Limited orelse Count >= ?UNSENT_MESSAGE_LIMIT.
 
 maybe_send_drained(WasEmpty, State) ->
     case (not WasEmpty) andalso is_empty(State) of
@@ -432,7 +424,6 @@
                                     ChPid, CTagCredit),
                                   update_ch_record(C#cr{limiter = Limiter2})
     end.
->>>>>>> 03efd492
 
 deliver_msgs_to_consumers(_DeliverFun, true, State) ->
     {true, State};
@@ -453,31 +444,19 @@
     case is_ch_blocked(C) of
         true  -> block_consumer(C, E),
                  {false, State};
-<<<<<<< HEAD
         false -> case rabbit_limiter:can_send(C#cr.limiter,
-                                              Consumer#consumer.ack_required) of
-                     {suspend, Limiter} ->
-                         block_consumer(C#cr{limiter = Limiter}, E),
-                         {false, State};
-                     {continue, Limiter} ->
-                         AC1 = queue:in(E, State#q.active_consumers),
-                         deliver_msg_to_consumer(
-                           DeliverFun, Consumer, C#cr{limiter = Limiter},
-=======
-        false -> case rabbit_limiter:can_send(C#cr.limiter, self(),
                                               Consumer#consumer.ack_required,
                                               Consumer#consumer.tag) of
                      consumer_blocked ->
                          block_consumer(C, E),
                          {false, State};
                      channel_blocked ->
-                         block_consumer(C#cr{is_limit_active = true}, E),
+                         block_consumer(C, E),
                          {false, State};
                      Limiter2 ->
                          AC1 = queue:in(E, State#q.active_consumers),
                          deliver_msg_to_consumer(
                            DeliverFun, Consumer, C#cr{limiter = Limiter2},
->>>>>>> 03efd492
                            State#q{active_consumers = AC1})
                  end
     end.
@@ -667,22 +646,6 @@
 
 possibly_unblock(State, ChPid, Update) ->
     case lookup_ch(ChPid) of
-<<<<<<< HEAD
-        not_found ->
-            State;
-        C ->
-            C1 = Update(C),
-            case is_ch_blocked(C) andalso not is_ch_blocked(C1) of
-                false -> update_ch_record(C1),
-                         State;
-                true  -> #cr{blocked_consumers = Consumers} = C1,
-                         update_ch_record(
-                           C1#cr{blocked_consumers = queue:new()}),
-                         AC1 = queue:join(State#q.active_consumers,
-                                          Consumers),
-                         run_message_queue(State#q{active_consumers = AC1})
-            end
-=======
         not_found -> State;
         C         -> possibly_unblock(State, Update(C))
     end.
@@ -706,7 +669,6 @@
                          AC1 = queue:join(State#q.active_consumers, UnblockedQ),
                          run_message_queue(State#q{active_consumers = AC1})
                  end
->>>>>>> 03efd492
     end.
 
 should_auto_delete(#q{q = #amqqueue{auto_delete = false}}) -> false;
@@ -1189,42 +1151,32 @@
             reply({ok, BQ:len(BQS), Msg}, State3)
     end;
 
-<<<<<<< HEAD
 handle_call({basic_consume, NoAck, ChPid, LimiterPid, LimiterActive,
-             ConsumerTag, ExclusiveConsume, OkMsg},
-=======
-handle_call({basic_consume, NoAck, ChPid, Limiter,
              ConsumerTag, ExclusiveConsume, CreditArgs, OkMsg},
->>>>>>> 03efd492
             _From, State = #q{exclusive_consumer = Holder}) ->
     case check_exclusive_access(Holder, ExclusiveConsume, State) of
         in_use ->
             reply({error, exclusive_consume_unavailable}, State);
         ok ->
-<<<<<<< HEAD
             C = #cr{consumer_count = Count,
                     limiter        = Limiter} = ch_record(ChPid, LimiterPid),
-            Limiter1 = case LimiterActive of
-                           true  -> rabbit_limiter:activate(Limiter);
-                           false -> Limiter
-                       end,
-            update_ch_record(C#cr{consumer_count = Count + 1,
-                                  limiter        = Limiter1}),
-=======
-            C = ch_record(ChPid),
-            Limiter2 = case CreditArgs of
+            Limiter1 = case CreditArgs of
                            none ->
                                Limiter;
                            {Credit, Drain} ->
                                rabbit_limiter:credit(
                                  Limiter, ConsumerTag, Credit, Drain)
                        end,
-            C1 = update_consumer_count(C#cr{limiter = Limiter2}, +1),
+            Limiter2 = case LimiterActive of
+                           true  -> rabbit_limiter:activate(Limiter1);
+                           false -> Limiter1
+                       end,
+            C1 = update_ch_record(C#cr{consumer_count = Count + 1,
+                                       limiter        = Limiter2}),
             case is_empty(State) of
                 true  -> send_drained(C1);
                 false -> ok
             end,
->>>>>>> 03efd492
             Consumer = #consumer{tag = ConsumerTag,
                                  ack_required = not NoAck},
             ExclusiveConsumer = if ExclusiveConsume -> {ChPid, ConsumerTag};
@@ -1245,28 +1197,19 @@
     case lookup_ch(ChPid) of
         not_found ->
             reply(ok, State);
-<<<<<<< HEAD
         C = #cr{consumer_count    = Count,
                 limiter           = Limiter,
                 blocked_consumers = Blocked} ->
-=======
-        C = #cr{limiter = Limiter, blocked_consumers = Blocked} ->
->>>>>>> 03efd492
             emit_consumer_deleted(ChPid, ConsumerTag, qname(State)),
             Limiter1 = rabbit_limiter:forget_consumer(Limiter, ConsumerTag),
             Blocked1 = remove_consumer(ChPid, ConsumerTag, Blocked),
-<<<<<<< HEAD
-            Limiter1 = case Count of
-                           1 -> rabbit_limiter:deactivate(Limiter);
-                           _ -> Limiter
+            Limiter2 = case Count of
+                           1 -> rabbit_limiter:deactivate(Limiter1);
+                           _ -> Limiter1
                        end,
             update_ch_record(C#cr{consumer_count    = Count - 1,
-                                  limiter           = Limiter1,
+                                  limiter           = Limiter2,
                                   blocked_consumers = Blocked1}),
-=======
-            update_consumer_count(C#cr{limiter           = Limiter1,
-                                       blocked_consumers = Blocked1}, -1),
->>>>>>> 03efd492
             State1 = State#q{
                        exclusive_consumer = case Holder of
                                                 {ChPid, ConsumerTag} -> none;
@@ -1411,28 +1354,10 @@
 
 handle_cast({activate_limit, ChPid}, State) ->
     noreply(
-<<<<<<< HEAD
       possibly_unblock(State, ChPid,
                        fun (C = #cr{limiter = Limiter}) ->
                                C#cr{limiter = rabbit_limiter:activate(Limiter)}
                        end));
-=======
-      possibly_unblock(
-        State, ChPid,
-        fun (C = #cr{consumer_count  = ConsumerCount,
-                     limiter         = OldLimiter,
-                     is_limit_active = OldLimited}) ->
-                case (ConsumerCount =/= 0 andalso
-                      not rabbit_limiter:is_enabled(OldLimiter)) of
-                    true  -> ok = rabbit_limiter:register(Limiter, self());
-                    false -> ok
-                end,
-                Limited = OldLimited andalso rabbit_limiter:is_enabled(Limiter),
-                C#cr{limiter         = rabbit_limiter:copy_queue_state(
-                                         OldLimiter, Limiter),
-                     is_limit_active = Limited}
-        end));
->>>>>>> 03efd492
 
 handle_cast({flush, ChPid}, State) ->
     ok = rabbit_channel:flushed(ChPid, self()),
