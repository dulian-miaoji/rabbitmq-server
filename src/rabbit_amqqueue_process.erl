%%   The contents of this file are subject to the Mozilla Public License
%%   Version 1.1 (the "License"); you may not use this file except in
%%   compliance with the License. You may obtain a copy of the License at
%%   http://www.mozilla.org/MPL/
%%
%%   Software distributed under the License is distributed on an "AS IS"
%%   basis, WITHOUT WARRANTY OF ANY KIND, either express or implied. See the
%%   License for the specific language governing rights and limitations
%%   under the License.
%%
%%   The Original Code is RabbitMQ.
%%
%%   The Initial Developers of the Original Code are LShift Ltd,
%%   Cohesive Financial Technologies LLC, and Rabbit Technologies Ltd.
%%
%%   Portions created before 22-Nov-2008 00:00:00 GMT by LShift Ltd,
%%   Cohesive Financial Technologies LLC, or Rabbit Technologies Ltd
%%   are Copyright (C) 2007-2008 LShift Ltd, Cohesive Financial
%%   Technologies LLC, and Rabbit Technologies Ltd.
%%
%%   Portions created by LShift Ltd are Copyright (C) 2007-2010 LShift
%%   Ltd. Portions created by Cohesive Financial Technologies LLC are
%%   Copyright (C) 2007-2010 Cohesive Financial Technologies
%%   LLC. Portions created by Rabbit Technologies Ltd are Copyright
%%   (C) 2007-2010 Rabbit Technologies Ltd.
%%
%%   All Rights Reserved.
%%
%%   Contributor(s): ______________________________________.
%%

-module(rabbit_amqqueue_process).
-include("rabbit.hrl").
-include("rabbit_framing.hrl").

-behaviour(gen_server2).

-define(UNSENT_MESSAGE_LIMIT,          100).
-define(SYNC_INTERVAL,                 5). %% milliseconds
-define(RAM_DURATION_UPDATE_INTERVAL,  5000).

-define(BASE_MESSAGE_PROPERTIES, #message_properties{expiry = undefined}).

-export([start_link/1, info_keys/0]).

-export([init/1, terminate/2, code_change/3, handle_call/3, handle_cast/2,
         handle_info/2, handle_pre_hibernate/1, prioritise_call/3,
         prioritise_cast/2, prioritise_info/2]).

-import(queue).
-import(erlang).
-import(lists).

% Queue's state
-record(q, {q,
            exclusive_consumer,
            has_had_consumers,
            backing_queue,
            backing_queue_state,
            active_consumers,
            blocked_consumers,
            expires,
            sync_timer_ref,
            rate_timer_ref,
            expiry_timer_ref,
            stats_timer,
<<<<<<< HEAD
            ttl,
            ttl_timer_ref
=======
            guid_to_channel
>>>>>>> b9cea020
           }).

-record(consumer, {tag, ack_required}).

%% These are held in our process dictionary
-record(cr, {consumer_count,
             ch_pid,
             limiter_pid,
             monitor_ref,
             acktags,
             is_limit_active,
             txn,
             unsent_message_count}).

-define(STATISTICS_KEYS,
        [pid,
         exclusive_consumer_pid,
         exclusive_consumer_tag,
         messages_ready,
         messages_unacknowledged,
         messages,
         consumers,
         memory,
         backing_queue_status
        ]).

-define(CREATION_EVENT_KEYS,
        [pid,
         name,
         durable,
         auto_delete,
         arguments,
         owner_pid
        ]).

-define(INFO_KEYS, ?CREATION_EVENT_KEYS ++ ?STATISTICS_KEYS -- [pid]).

%%----------------------------------------------------------------------------

start_link(Q) -> gen_server2:start_link(?MODULE, Q, []).

info_keys() -> ?INFO_KEYS.

%%----------------------------------------------------------------------------

init(Q) ->
    ?LOGDEBUG("Queue starting - ~p~n", [Q]),
    process_flag(trap_exit, true),
    {ok, BQ} = application:get_env(backing_queue_module),

    {ok, #q{q                   = Q#amqqueue{pid = self()},
            exclusive_consumer  = none,
            has_had_consumers   = false,
            backing_queue       = BQ,
            backing_queue_state = undefined,
            active_consumers    = queue:new(),
            blocked_consumers   = queue:new(),
            expires             = undefined,
            sync_timer_ref      = undefined,
            rate_timer_ref      = undefined,
            expiry_timer_ref    = undefined,
<<<<<<< HEAD
            ttl                 = undefined,
            stats_timer         = rabbit_event:init_stats_timer()}, hibernate,
=======
            stats_timer         = rabbit_event:init_stats_timer(),
            guid_to_channel     = dict:new()}, hibernate,
>>>>>>> b9cea020
     {backoff, ?HIBERNATE_AFTER_MIN, ?HIBERNATE_AFTER_MIN, ?DESIRED_HIBERNATE}}.

terminate(shutdown,      State = #q{backing_queue = BQ}) ->
    terminate_shutdown(fun (BQS) -> BQ:terminate(BQS) end, State);
terminate({shutdown, _}, State = #q{backing_queue = BQ}) ->
    terminate_shutdown(fun (BQS) -> BQ:terminate(BQS) end, State);
terminate(_Reason,       State = #q{backing_queue = BQ}) ->
    %% FIXME: How do we cancel active subscriptions?
    terminate_shutdown(fun (BQS) ->
                               BQS1 = BQ:delete_and_terminate(BQS),
                               %% don't care if the internal delete
                               %% doesn't return 'ok'.
                               rabbit_amqqueue:internal_delete(qname(State)),
                               BQS1
                       end, State).

code_change(_OldVsn, State, _Extra) ->
    {ok, State}.

%%----------------------------------------------------------------------------

declare(Recover, From,
        State = #q{q = Q = #amqqueue{name = QName, durable = IsDurable},
                   backing_queue = BQ, backing_queue_state = undefined,
                   stats_timer = StatsTimer}) ->
    case rabbit_amqqueue:internal_declare(Q, Recover) of
        not_found -> {stop, normal, not_found, State};
        Q         -> gen_server2:reply(From, {new, Q}),
                     ok = file_handle_cache:register_callback(
                            rabbit_amqqueue, set_maximum_since_use,
                            [self()]),
                     ok = rabbit_memory_monitor:register(
                            self(), {rabbit_amqqueue,
                                     set_ram_duration_target, [self()]}),
                     BQS = BQ:init(QName, IsDurable, Recover),
                     State1 = process_args(State#q{backing_queue_state = BQS}),
                     rabbit_event:notify(queue_created,
                                         infos(?CREATION_EVENT_KEYS, State1)),
                     rabbit_event:if_enabled(StatsTimer,
                                             fun() -> emit_stats(State1) end),
                     noreply(State1);
        Q1        -> {stop, normal, {existing, Q1}, State}
    end.

process_args(State = #q{q = #amqqueue{arguments = Arguments}}) ->
    lists:foldl(fun({Arg, Fun}, State1) ->
                        case rabbit_misc:table_lookup(Arguments, Arg) of
                            {_Type, Val} -> Fun(Val, State1);
                            undefined    -> State1
                        end
                end, State, [{<<"x-expires">>,     fun init_expires/2},
                             {<<"x-message-ttl">>, fun init_ttl/2}]).

init_expires(Expires, State) -> ensure_expiry_timer(State#q{expires = Expires}).

init_ttl(TTL, State) -> drop_expired_messages(State#q{ttl = TTL}).

terminate_shutdown(Fun, State) ->
    State1 = #q{backing_queue = BQ, backing_queue_state = BQS} =
        stop_sync_timer(stop_rate_timer(State)),
    case BQS of
        undefined -> State;
        _         -> ok = rabbit_memory_monitor:deregister(self()),
                     BQS1 = lists:foldl(
                              fun (#cr{txn = none}, BQSN) ->
                                      BQSN;
                                  (#cr{txn = Txn}, BQSN) ->
                                      {_AckTags, BQSN1} =
                                          BQ:tx_rollback(Txn, BQSN),
                                      BQSN1
                              end, BQS, all_ch_record()),
                     rabbit_event:notify(queue_deleted, [{pid, self()}]),
                     State1#q{backing_queue_state = Fun(BQS1)}
    end.

reply(Reply, NewState) ->
    assert_invariant(NewState),
    {NewState1, Timeout} = next_state(NewState),
    {reply, Reply, NewState1, Timeout}.

noreply(NewState) ->
    assert_invariant(NewState),
    {NewState1, Timeout} = next_state(NewState),
    {noreply, NewState1, Timeout}.

next_state(State) ->
    State1 = #q{backing_queue = BQ, backing_queue_state = BQS} =
        ensure_rate_timer(State),
    State2 = ensure_stats_timer(State1),
    case BQ:needs_idle_timeout(BQS) of
        true  -> {ensure_sync_timer(State2), 0};
        false -> {stop_sync_timer(State2), hibernate}
    end.

ensure_sync_timer(State = #q{sync_timer_ref = undefined, backing_queue = BQ}) ->
    {ok, TRef} = timer:apply_after(
                   ?SYNC_INTERVAL,
                   rabbit_amqqueue, maybe_run_queue_via_backing_queue,
                   [self(), fun (BQS) -> BQ:idle_timeout(BQS) end]),
    State#q{sync_timer_ref = TRef};
ensure_sync_timer(State) ->
    State.

stop_sync_timer(State = #q{sync_timer_ref = undefined}) ->
    State;
stop_sync_timer(State = #q{sync_timer_ref = TRef}) ->
    {ok, cancel} = timer:cancel(TRef),
    State#q{sync_timer_ref = undefined}.

ensure_rate_timer(State = #q{rate_timer_ref = undefined}) ->
    {ok, TRef} = timer:apply_after(
                   ?RAM_DURATION_UPDATE_INTERVAL,
                   rabbit_amqqueue, update_ram_duration,
                   [self()]),
    State#q{rate_timer_ref = TRef};
ensure_rate_timer(State = #q{rate_timer_ref = just_measured}) ->
    State#q{rate_timer_ref = undefined};
ensure_rate_timer(State) ->
    State.

stop_rate_timer(State = #q{rate_timer_ref = undefined}) ->
    State;
stop_rate_timer(State = #q{rate_timer_ref = just_measured}) ->
    State#q{rate_timer_ref = undefined};
stop_rate_timer(State = #q{rate_timer_ref = TRef}) ->
    {ok, cancel} = timer:cancel(TRef),
    State#q{rate_timer_ref = undefined}.

stop_expiry_timer(State = #q{expiry_timer_ref = undefined}) ->
    State;
stop_expiry_timer(State = #q{expiry_timer_ref = TRef}) ->
    {ok, cancel} = timer:cancel(TRef),
    State#q{expiry_timer_ref = undefined}.

%% We wish to expire only when there are no consumers *and* the expiry
%% hasn't been refreshed (by queue.declare or basic.get) for the
%% configured period.
ensure_expiry_timer(State = #q{expires = undefined}) ->
    State;
ensure_expiry_timer(State = #q{expires = Expires}) ->
    case is_unused(State) of
        true ->
            NewState = stop_expiry_timer(State),
            {ok, TRef} = timer:apply_after(
                           Expires, rabbit_amqqueue, maybe_expire, [self()]),
            NewState#q{expiry_timer_ref = TRef};
        false ->
            State
    end.

ensure_stats_timer(State = #q{stats_timer = StatsTimer,
                              q = Q}) ->
    State#q{stats_timer = rabbit_event:ensure_stats_timer(
                            StatsTimer,
                            fun() -> rabbit_amqqueue:emit_stats(Q) end)}.

assert_invariant(#q{active_consumers = AC,
                    backing_queue = BQ, backing_queue_state = BQS}) ->
    true = (queue:is_empty(AC) orelse BQ:is_empty(BQS)).

lookup_ch(ChPid) ->
    case get({ch, ChPid}) of
        undefined -> not_found;
        C         -> C
    end.

ch_record(ChPid) ->
    Key = {ch, ChPid},
    case get(Key) of
        undefined ->
            MonitorRef = erlang:monitor(process, ChPid),
            C = #cr{consumer_count = 0,
                    ch_pid = ChPid,
                    monitor_ref = MonitorRef,
                    acktags = sets:new(),
                    is_limit_active = false,
                    txn = none,
                    unsent_message_count = 0},
            put(Key, C),
            C;
        C = #cr{} -> C
    end.

store_ch_record(C = #cr{ch_pid = ChPid}) ->
    put({ch, ChPid}, C).

all_ch_record() ->
    [C || {{ch, _}, C} <- get()].

is_ch_blocked(#cr{unsent_message_count = Count, is_limit_active = Limited}) ->
    Limited orelse Count >= ?UNSENT_MESSAGE_LIMIT.

ch_record_state_transition(OldCR, NewCR) ->
    BlockedOld = is_ch_blocked(OldCR),
    BlockedNew = is_ch_blocked(NewCR),
    if BlockedOld andalso not(BlockedNew) -> unblock;
       BlockedNew andalso not(BlockedOld) -> block;
       true                               -> ok
    end.

record_current_channel_tx(ChPid, Txn) ->
    %% as a side effect this also starts monitoring the channel (if
    %% that wasn't happening already)
    store_ch_record((ch_record(ChPid))#cr{txn = Txn}).

deliver_msgs_to_consumers(Funs = {PredFun, DeliverFun}, FunAcc,
                          State = #q{q = #amqqueue{name = QName},
                                     active_consumers = ActiveConsumers,
                                     blocked_consumers = BlockedConsumers}) ->
    case queue:out(ActiveConsumers) of
        {{value, QEntry = {ChPid, #consumer{tag = ConsumerTag,
                                            ack_required = AckRequired}}},
         ActiveConsumersTail} ->
            C = #cr{limiter_pid = LimiterPid,
                    unsent_message_count = Count,
                    acktags = ChAckTags} = ch_record(ChPid),
            IsMsgReady = PredFun(FunAcc, State),
            case (IsMsgReady andalso
                  rabbit_limiter:can_send( LimiterPid, self(), AckRequired )) of
                true ->
                    {{Message, IsDelivered, AckTag}, FunAcc1, State1} =
                        DeliverFun(AckRequired, FunAcc, State),
                    rabbit_channel:deliver(
                      ChPid, ConsumerTag, AckRequired,
                      {QName, self(), AckTag, IsDelivered, Message}),
                    {State2, ChAckTags1} =
                        case AckRequired of
                            true  -> {State1,
                                      sets:add_element(AckTag, ChAckTags)};
                            false -> {confirm_message(Message, State1),
                                      ChAckTags}
                        end,
                    NewC = C#cr{unsent_message_count = Count + 1,
                                acktags = ChAckTags1},
                    store_ch_record(NewC),
                    {NewActiveConsumers, NewBlockedConsumers} =
                        case ch_record_state_transition(C, NewC) of
                            ok    -> {queue:in(QEntry, ActiveConsumersTail),
                                      BlockedConsumers};
                            block ->
                                {ActiveConsumers1, BlockedConsumers1} =
                                    move_consumers(ChPid,
                                                   ActiveConsumersTail,
                                                   BlockedConsumers),
                                {ActiveConsumers1,
                                 queue:in(QEntry, BlockedConsumers1)}
                        end,
                    State3 = State2#q{
                               active_consumers = NewActiveConsumers,
                               blocked_consumers = NewBlockedConsumers},
                    deliver_msgs_to_consumers(Funs, FunAcc1, State3);
                %% if IsMsgReady then we've hit the limiter
                false when IsMsgReady ->
                    store_ch_record(C#cr{is_limit_active = true}),
                    {NewActiveConsumers, NewBlockedConsumers} =
                        move_consumers(ChPid,
                                       ActiveConsumers,
                                       BlockedConsumers),
                    deliver_msgs_to_consumers(
                      Funs, FunAcc,
                      State#q{active_consumers = NewActiveConsumers,
                              blocked_consumers = NewBlockedConsumers});
                false ->
                    %% no message was ready, so we don't need to block anyone
                    {FunAcc, State}
            end;
        {empty, _} ->
            {FunAcc, State}
    end.

deliver_from_queue_pred(IsEmpty, _State) ->
    not IsEmpty.

<<<<<<< HEAD
deliver_from_queue_deliver(AckRequired, false, State) ->
    {{Message, IsDelivered, AckTag, Remaining}, State1} =
        fetch(AckRequired, State),
    {{Message, IsDelivered, AckTag}, 0 == Remaining, State1}.
=======
deliver_from_queue_deliver(AckRequired, false,
                           State = #q{backing_queue = BQ,
                                      backing_queue_state = BQS}) ->
    {{Message, IsDelivered, AckTag, Remaining}, BQS1} =
        BQ:fetch(AckRequired, BQS),
    {{Message, IsDelivered, AckTag}, 0 == Remaining,
     State#q{backing_queue_state = BQS1}}.

confirm_messages(Guids, State) ->
    lists:foldl(fun confirm_message_by_guid/2, State, Guids).

confirm_message_by_guid(Guid, State = #q{guid_to_channel = GTC}) ->
    case dict:find(Guid, GTC) of
        {ok, {_    , undefined}} -> ok;
        {ok, {ChPid, MsgSeqNo}}  -> rabbit_channel:confirm(ChPid, MsgSeqNo);
        _                        -> ok
    end,
    State#q{guid_to_channel = dict:erase(Guid, GTC)}.

confirm_message(#basic_message{guid = Guid}, State) ->
    confirm_message_by_guid(Guid, State).

record_confirm_message(#delivery{msg_seq_no = undefined}, State) ->
    State;
record_confirm_message(#delivery{msg_seq_no = MsgSeqNo,
                                 sender     = ChPid,
                                 message    = #basic_message{guid = Guid}},
                       State = #q{guid_to_channel = GTC}) ->
    State#q{guid_to_channel = dict:store(Guid, {ChPid, MsgSeqNo}, GTC)}.

ack_by_acktags(AckTags, State = #q{backing_queue       = BQ,
                                   backing_queue_state = BQS}) ->
    {AckdGuids, BQS1} = BQ:ack(AckTags, BQS),
    confirm_messages(AckdGuids, State#q{backing_queue_state = BQS1}).
>>>>>>> b9cea020

run_message_queue(State) ->
    Funs = {fun deliver_from_queue_pred/2,
            fun deliver_from_queue_deliver/3},
    State1 = #q{backing_queue = BQ, backing_queue_state = BQS} =
        drop_expired_messages(State),
    IsEmpty = BQ:is_empty(BQS),
    {_IsEmpty1, State2} = deliver_msgs_to_consumers(Funs, IsEmpty, State1),
    State2.

attempt_delivery(#delivery{txn        = none,
                           message    = Message,
                           msg_seq_no = MsgSeqNo},
                 State = #q{backing_queue = BQ}) ->
    PredFun = fun (IsEmpty, _State) -> not IsEmpty end,
    DeliverFun =
        fun (AckRequired, false, State1 = #q{backing_queue_state = BQS}) ->
                %% we don't need an expiry here because messages are
                %% not being enqueued, so we use an empty
                %% message_properties.
                {AckTag, BQS1} =
                    BQ:publish_delivered(AckRequired, Message,
<<<<<<< HEAD
                                         ?BASE_MESSAGE_PROPERTIES, BQS),
=======
                                         MsgSeqNo =/= undefined, BQS),
>>>>>>> b9cea020
                {{Message, false, AckTag}, true,
                 State1#q{backing_queue_state = BQS1}}
        end,
    deliver_msgs_to_consumers({ PredFun, DeliverFun }, false, State);
<<<<<<< HEAD
attempt_delivery(Txn, ChPid, Message, State = #q{backing_queue       = BQ,
                                                 backing_queue_state = BQS}) ->
=======
attempt_delivery(#delivery{txn     = Txn,
                           sender  = ChPid,
                           message = Message},
                 State = #q{backing_queue = BQ,
                            backing_queue_state = BQS}) ->
>>>>>>> b9cea020
    record_current_channel_tx(ChPid, Txn),
    {true,
     State#q{backing_queue_state =
                 BQ:tx_publish(Txn, Message, ?BASE_MESSAGE_PROPERTIES, BQS)}}.

<<<<<<< HEAD
deliver_or_enqueue(Txn, ChPid, Message, State = #q{backing_queue = BQ}) ->
    case attempt_delivery(Txn, ChPid, Message, State) of
        {true, NewState} ->
            {true, NewState};
        {false, NewState} ->
            %% Txn is none and no unblocked channels with consumers
            BQS = BQ:publish(Message,
                             message_properties(State),
                             State #q.backing_queue_state),
            {false, ensure_ttl_timer(NewState#q{backing_queue_state = BQS})}
=======
deliver_or_enqueue(Delivery, State) ->
    case attempt_delivery(Delivery, record_confirm_message(Delivery, State)) of
        {true, State1} ->
            {true, State1};
        {false, State1 = #q{backing_queue = BQ, backing_queue_state = BQS}} ->
            #delivery{message = Message, msg_seq_no = MsgSeqNo} = Delivery,
            BQS1 = BQ:publish(Message, MsgSeqNo =/= undefined, BQS),
            {false, State1#q{backing_queue_state = BQS1}}
>>>>>>> b9cea020
    end.

requeue_and_run(AckTags, State = #q{backing_queue = BQ, ttl=TTL}) ->
    maybe_run_queue_via_backing_queue(
      fun (BQS) ->
              BQ:requeue(AckTags, reset_msg_expiry_fun(TTL), BQS)
      end, State).

fetch(AckRequired, State = #q{backing_queue_state = BQS,
                              backing_queue       = BQ}) ->
    {Result, BQS1} = BQ:fetch(AckRequired, BQS),
    {Result, State#q{backing_queue_state = BQS1}}.

add_consumer(ChPid, Consumer, Queue) -> queue:in({ChPid, Consumer}, Queue).

remove_consumer(ChPid, ConsumerTag, Queue) ->
    queue:filter(fun ({CP, #consumer{tag = CT}}) ->
                         (CP /= ChPid) or (CT /= ConsumerTag)
                 end, Queue).

remove_consumers(ChPid, Queue) ->
    queue:filter(fun ({CP, _}) -> CP /= ChPid end, Queue).

move_consumers(ChPid, From, To) ->
    {Kept, Removed} = lists:partition(fun ({CP, _}) -> CP /= ChPid end,
                                      queue:to_list(From)),
    {queue:from_list(Kept), queue:join(To, queue:from_list(Removed))}.

possibly_unblock(State, ChPid, Update) ->
    case lookup_ch(ChPid) of
        not_found ->
            State;
        C ->
            NewC = Update(C),
            store_ch_record(NewC),
            case ch_record_state_transition(C, NewC) of
                ok      -> State;
                unblock -> {NewBlockedConsumers, NewActiveConsumers} =
                               move_consumers(ChPid,
                                              State#q.blocked_consumers,
                                              State#q.active_consumers),
                           run_message_queue(
                             State#q{active_consumers = NewActiveConsumers,
                                     blocked_consumers = NewBlockedConsumers})
            end
    end.

should_auto_delete(#q{q = #amqqueue{auto_delete = false}}) -> false;
should_auto_delete(#q{has_had_consumers = false}) -> false;
should_auto_delete(State) -> is_unused(State).

handle_ch_down(DownPid, State = #q{exclusive_consumer = Holder}) ->
    case lookup_ch(DownPid) of
        not_found ->
            {ok, State};
        #cr{monitor_ref = MonitorRef, ch_pid = ChPid, txn = Txn,
            acktags = ChAckTags} ->
            erlang:demonitor(MonitorRef),
            erase({ch, ChPid}),
            State1 = State#q{
                       exclusive_consumer = case Holder of
                                                {ChPid, _} -> none;
                                                Other      -> Other
                                            end,
                       active_consumers = remove_consumers(
                                            ChPid, State#q.active_consumers),
                       blocked_consumers = remove_consumers(
                                             ChPid, State#q.blocked_consumers)},
            case should_auto_delete(State1) of
                true  -> {stop, State1};
                false -> State2 = case Txn of
                                      none -> State1;
                                      _    -> rollback_transaction(Txn, ChPid,
                                                                   State1)
                                  end,
                         {ok, requeue_and_run(sets:to_list(ChAckTags),
                                              ensure_expiry_timer(State2))}
            end
    end.

cancel_holder(ChPid, ConsumerTag, {ChPid, ConsumerTag}) ->
    none;
cancel_holder(_ChPid, _ConsumerTag, Holder) ->
    Holder.

check_exclusive_access({_ChPid, _ConsumerTag}, _ExclusiveConsume, _State) ->
    in_use;
check_exclusive_access(none, false, _State) ->
    ok;
check_exclusive_access(none, true, State) ->
    case is_unused(State) of
        true  -> ok;
        false -> in_use
    end.

is_unused(State) -> queue:is_empty(State#q.active_consumers) andalso
                        queue:is_empty(State#q.blocked_consumers).

maybe_send_reply(_ChPid, undefined) -> ok;
maybe_send_reply(ChPid, Msg) -> ok = rabbit_channel:send_command(ChPid, Msg).

qname(#q{q = #amqqueue{name = QName}}) -> QName.

maybe_run_queue_via_backing_queue(Fun, State = #q{backing_queue_state = BQS}) ->
    {BQS2, State1} =
        case Fun(BQS) of
            {BQS1, {confirm, Guids}} -> {BQS1, confirm_messages(Guids, State)};
            BQS1                     -> {BQS1, State}
        end,
    run_message_queue(State1#q{backing_queue_state = BQS2}).

commit_transaction(Txn, From, ChPid, State = #q{backing_queue       = BQ,
                                                backing_queue_state = BQS,
                                                ttl                 = TTL}) ->
    {AckTags, BQS1} = BQ:tx_commit(Txn,
                                   fun () -> gen_server2:reply(From, ok) end,
                                   reset_msg_expiry_fun(TTL),
                                   BQS),
    %% ChPid must be known here because of the participant management
    %% by the channel.
    C = #cr{acktags = ChAckTags} = lookup_ch(ChPid),
    ChAckTags1 = subtract_acks(ChAckTags, AckTags),
    store_ch_record(C#cr{acktags = ChAckTags1, txn = none}),
    State#q{backing_queue_state = BQS1}.

rollback_transaction(Txn, ChPid, State = #q{backing_queue = BQ,
                                            backing_queue_state = BQS}) ->
    {_AckTags, BQS1} = BQ:tx_rollback(Txn, BQS),
    %% Iff we removed acktags from the channel record on ack+txn then
    %% we would add them back in here (would also require ChPid)
    record_current_channel_tx(ChPid, none),
    State#q{backing_queue_state = BQS1}.

subtract_acks(A, B) when is_list(B) ->
    lists:foldl(fun sets:del_element/2, A, B).

reset_msg_expiry_fun(TTL) ->
    fun(MsgProps) ->
            MsgProps#message_properties{expiry = calculate_msg_expiry(TTL)}
    end.

message_properties(#q{ttl=TTL}) ->
    #message_properties{expiry = calculate_msg_expiry(TTL)}.

calculate_msg_expiry(undefined) -> undefined;
calculate_msg_expiry(TTL)       -> now_millis() + (TTL * 1000).

drop_expired_messages(State = #q{ttl = undefined}) ->
    State;
drop_expired_messages(State = #q{backing_queue_state = BQS,
                                 backing_queue = BQ}) ->
    Now = now_millis(),
    BQS1 = BQ:dropwhile(
             fun (#message_properties{expiry = Expiry}) ->
                     Now > Expiry
             end, BQS),
    ensure_ttl_timer(State#q{backing_queue_state = BQS1}).

ensure_ttl_timer(State = #q{backing_queue       = BQ,
                            backing_queue_state = BQS,
                            ttl                 = TTL,
                            ttl_timer_ref       = undefined})
  when TTL =/= undefined ->
    case BQ:is_empty(BQS) of
        true  -> State;
        false -> TRef = timer:apply_after(TTL, rabbit_amqqueue, drop_expired,
                                          [self()]),
                 State#q{ttl_timer_ref = TRef}
    end;
ensure_ttl_timer(State) ->
    State.

now_millis() -> timer:now_diff(now(), {0,0,0}).

infos(Items, State) -> [{Item, i(Item, State)} || Item <- Items].

i(name,        #q{q = #amqqueue{name        = Name}})       -> Name;
i(durable,     #q{q = #amqqueue{durable     = Durable}})    -> Durable;
i(auto_delete, #q{q = #amqqueue{auto_delete = AutoDelete}}) -> AutoDelete;
i(arguments,   #q{q = #amqqueue{arguments   = Arguments}})  -> Arguments;
i(pid, _) ->
    self();
i(owner_pid, #q{q = #amqqueue{exclusive_owner = none}}) ->
    '';
i(owner_pid, #q{q = #amqqueue{exclusive_owner = ExclusiveOwner}}) ->
    ExclusiveOwner;
i(exclusive_consumer_pid, #q{exclusive_consumer = none}) ->
    '';
i(exclusive_consumer_pid, #q{exclusive_consumer = {ChPid, _ConsumerTag}}) ->
    ChPid;
i(exclusive_consumer_tag, #q{exclusive_consumer = none}) ->
    '';
i(exclusive_consumer_tag, #q{exclusive_consumer = {_ChPid, ConsumerTag}}) ->
    ConsumerTag;
i(messages_ready, #q{backing_queue_state = BQS, backing_queue = BQ}) ->
    BQ:len(BQS);
i(messages_unacknowledged, _) ->
    lists:sum([sets:size(C#cr.acktags) || C <- all_ch_record()]);
i(messages, State) ->
    lists:sum([i(Item, State) || Item <- [messages_ready,
                                          messages_unacknowledged]]);
i(consumers, State) ->
    queue:len(State#q.active_consumers) + queue:len(State#q.blocked_consumers);
i(memory, _) ->
    {memory, M} = process_info(self(), memory),
    M;
i(backing_queue_status, #q{backing_queue_state = BQS, backing_queue = BQ}) ->
    BQ:status(BQS);
i(Item, _) ->
    throw({bad_argument, Item}).

emit_stats(State) ->
    rabbit_event:notify(queue_stats, infos(?STATISTICS_KEYS, State)).

%---------------------------------------------------------------------------

prioritise_call(Msg, _From, _State) ->
    case Msg of
        info                                      -> 9;
        {info, _Items}                            -> 9;
        consumers                                 -> 9;
        {maybe_run_queue_via_backing_queue, _Fun} -> 6;
        _                                         -> 0
    end.

prioritise_cast(Msg, _State) ->
    case Msg of
        update_ram_duration                  -> 8;
        delete_immediately                   -> 8;
        {set_ram_duration_target, _Duration} -> 8;
        {set_maximum_since_use, _Age}        -> 8;
        maybe_expire                         -> 8;
        drop_expired                         -> 8;
        emit_stats                           -> 7;
        {ack, _Txn, _MsgIds, _ChPid}         -> 7;
        {reject, _MsgIds, _Requeue, _ChPid}  -> 7;
        {notify_sent, _ChPid}                -> 7;
        {unblock, _ChPid}                    -> 7;
        _                                    -> 0
    end.

prioritise_info({'DOWN', _MonitorRef, process, DownPid, _Reason},
                #q{q = #amqqueue{exclusive_owner = DownPid}}) -> 8;
prioritise_info(_Msg, _State)                                 -> 0.

handle_call({init, Recover}, From,
            State = #q{q = #amqqueue{exclusive_owner = none}}) ->
    declare(Recover, From, State);

handle_call({init, Recover}, From,
            State = #q{q = #amqqueue{exclusive_owner = Owner}}) ->
    case rpc:call(node(Owner), erlang, is_process_alive, [Owner]) of
        true -> erlang:monitor(process, Owner),
                declare(Recover, From, State);
        _    -> #q{q = #amqqueue{name = QName, durable = IsDurable},
                   backing_queue = BQ, backing_queue_state = undefined} = State,
                gen_server2:reply(From, not_found),
                case Recover of
                    true -> ok;
                    _    -> rabbit_log:warning(
                              "Queue ~p exclusive owner went away~n", [QName])
                end,
                BQS = BQ:init(QName, IsDurable, Recover),
                %% Rely on terminate to delete the queue.
                {stop, normal, State#q{backing_queue_state = BQS}}
    end;

handle_call(info, _From, State) ->
    reply(infos(?INFO_KEYS, State), State);

handle_call({info, Items}, _From, State) ->
    try
        reply({ok, infos(Items, State)}, State)
    catch Error -> reply({error, Error}, State)
    end;

handle_call(consumers, _From,
            State = #q{active_consumers = ActiveConsumers,
                       blocked_consumers = BlockedConsumers}) ->
    reply(rabbit_misc:queue_fold(
            fun ({ChPid, #consumer{tag = ConsumerTag,
                                   ack_required = AckRequired}}, Acc) ->
                    [{ChPid, ConsumerTag, AckRequired} | Acc]
            end, [], queue:join(ActiveConsumers, BlockedConsumers)), State);

handle_call({deliver_immediately, Delivery = #delivery{message = Message}},
            _From, State) ->
    %% Synchronous, "immediate" delivery mode
    %%
    %% FIXME: Is this correct semantics?
    %%
    %% I'm worried in particular about the case where an exchange has
    %% two queues against a particular routing key, and a message is
    %% sent in immediate mode through the binding. In non-immediate
    %% mode, both queues get the message, saving it for later if
    %% there's noone ready to receive it just now. In immediate mode,
    %% should both queues still get the message, somehow, or should
    %% just all ready-to-consume queues get the message, with unready
    %% queues discarding the message?
    %%
    {Delivered, State1} =
        attempt_delivery(Delivery, record_confirm_message(Delivery, State)),
    reply(Delivered, case Delivered of
                         true  -> State1;
                         false -> confirm_message(Message, State1)
                     end);

handle_call({deliver, Delivery}, _From, State) ->
    %% Synchronous, "mandatory" delivery mode
    {Delivered, NewState} = deliver_or_enqueue(Delivery, State),
    reply(Delivered, NewState);

handle_call({commit, Txn, ChPid}, From, State) ->
    NewState = commit_transaction(Txn, From, ChPid, State),
    noreply(run_message_queue(NewState));

handle_call({notify_down, ChPid}, _From, State) ->
    %% we want to do this synchronously, so that auto_deleted queues
    %% are no longer visible by the time we send a response to the
    %% client.  The queue is ultimately deleted in terminate/2; if we
    %% return stop with a reply, terminate/2 will be called by
    %% gen_server2 *before* the reply is sent.
    case handle_ch_down(ChPid, State) of
        {ok, NewState}   -> reply(ok, NewState);
        {stop, NewState} -> {stop, normal, ok, NewState}
    end;

handle_call({basic_get, ChPid, NoAck}, _From,
            State = #q{q = #amqqueue{name = QName}}) ->
    AckRequired = not NoAck,
    State1 = ensure_expiry_timer(State),
<<<<<<< HEAD
    case fetch(AckRequired, drop_expired_messages(State1)) of
        {empty, State2} ->
            reply(empty, State2);
        {{Message, IsDelivered, AckTag, Remaining}, State2} ->
            case AckRequired of
                true  -> C = #cr{acktags = ChAckTags} = ch_record(ChPid),
                         store_ch_record(
                           C#cr{acktags = sets:add_element(AckTag, ChAckTags)});
                false -> ok
            end,
            Msg = {QName, self(), AckTag, IsDelivered, Message},
            reply({ok, Remaining, Msg}, State2)
=======
    case BQ:fetch(AckRequired, BQS) of
        {empty, BQS1} -> reply(empty, State1#q{backing_queue_state = BQS1});
        {{Message, IsDelivered, AckTag, Remaining}, BQS1} ->
            State2 =
                case AckRequired of
                    true -> C = #cr{acktags = ChAckTags} = ch_record(ChPid),
                            ChAckTags1 = sets:add_element(AckTag, ChAckTags),
                            store_ch_record(C#cr{acktags = ChAckTags1}),
                            State1;
                    false -> confirm_message(Message, State1)
                end,
            Msg = {QName, self(), AckTag, IsDelivered, Message},
            reply({ok, Remaining, Msg}, State2#q{backing_queue_state = BQS1})
>>>>>>> b9cea020
    end;

handle_call({basic_consume, NoAck, ChPid, LimiterPid,
             ConsumerTag, ExclusiveConsume, OkMsg},
            _From, State = #q{exclusive_consumer = ExistingHolder}) ->
    case check_exclusive_access(ExistingHolder, ExclusiveConsume,
                                State) of
        in_use ->
            reply({error, exclusive_consume_unavailable}, State);
        ok ->
            C = #cr{consumer_count = ConsumerCount} = ch_record(ChPid),
            Consumer = #consumer{tag = ConsumerTag,
                                 ack_required = not NoAck},
            store_ch_record(C#cr{consumer_count = ConsumerCount +1,
                                 limiter_pid = LimiterPid}),
            ok = case ConsumerCount of
                     0 -> rabbit_limiter:register(LimiterPid, self());
                     _ -> ok
                 end,
            ExclusiveConsumer = if ExclusiveConsume -> {ChPid, ConsumerTag};
                                   true             -> ExistingHolder
                                end,
            State1 = State#q{has_had_consumers = true,
                             exclusive_consumer = ExclusiveConsumer},
            ok = maybe_send_reply(ChPid, OkMsg),
            State2 =
                case is_ch_blocked(C) of
                    true  -> State1#q{
                               blocked_consumers =
                               add_consumer(
                                 ChPid, Consumer,
                                 State1#q.blocked_consumers)};
                    false -> run_message_queue(
                               State1#q{
                                 active_consumers =
                                 add_consumer(
                                   ChPid, Consumer,
                                   State1#q.active_consumers)})
                end,
            reply(ok, State2)
    end;

handle_call({basic_cancel, ChPid, ConsumerTag, OkMsg}, _From,
            State = #q{exclusive_consumer = Holder}) ->
    case lookup_ch(ChPid) of
        not_found ->
            ok = maybe_send_reply(ChPid, OkMsg),
            reply(ok, State);
        C = #cr{consumer_count = ConsumerCount, limiter_pid = LimiterPid} ->
            store_ch_record(C#cr{consumer_count = ConsumerCount - 1}),
            case ConsumerCount of
                1 -> ok = rabbit_limiter:unregister(LimiterPid, self());
                _ -> ok
            end,
            ok = maybe_send_reply(ChPid, OkMsg),
            NewState =
                State#q{exclusive_consumer = cancel_holder(ChPid,
                                                           ConsumerTag,
                                                           Holder),
                        active_consumers = remove_consumer(
                                             ChPid, ConsumerTag,
                                             State#q.active_consumers),
                        blocked_consumers = remove_consumer(
                                              ChPid, ConsumerTag,
                                              State#q.blocked_consumers)},
            case should_auto_delete(NewState) of
                false -> reply(ok, ensure_expiry_timer(NewState));
                true  -> {stop, normal, ok, NewState}
            end
    end;

handle_call(stat, _From, State) ->
    State1 = #q{backing_queue = BQ, backing_queue_state = BQS,
                active_consumers = ActiveConsumers} =
        drop_expired_messages(ensure_expiry_timer(State)),
    reply({ok, BQ:len(BQS), queue:len(ActiveConsumers)}, State1);

handle_call({delete, IfUnused, IfEmpty}, _From,
            State = #q{backing_queue_state = BQS, backing_queue = BQ}) ->
    IsEmpty = BQ:is_empty(BQS),
    IsUnused = is_unused(State),
    if
        IfEmpty and not(IsEmpty) ->
            reply({error, not_empty}, State);
        IfUnused and not(IsUnused) ->
            reply({error, in_use}, State);
        true ->
            {stop, normal, {ok, BQ:len(BQS)}, State}
    end;

handle_call(purge, _From, State = #q{backing_queue = BQ,
                                     backing_queue_state = BQS}) ->
    {Count, BQS1} = BQ:purge(BQS),
    reply({ok, Count}, State#q{backing_queue_state = BQS1});

handle_call({requeue, AckTags, ChPid}, From, State) ->
    gen_server2:reply(From, ok),
    case lookup_ch(ChPid) of
        not_found ->
            noreply(State);
        C = #cr{acktags = ChAckTags} ->
            ChAckTags1 = subtract_acks(ChAckTags, AckTags),
            store_ch_record(C#cr{acktags = ChAckTags1}),
            noreply(requeue_and_run(AckTags, State))
    end;

handle_call({maybe_run_queue_via_backing_queue, Fun}, _From, State) ->
    reply(ok, maybe_run_queue_via_backing_queue(Fun, State)).


handle_cast({maybe_run_queue_via_backing_queue, Fun}, State) ->
    noreply(maybe_run_queue_via_backing_queue(Fun, State));

handle_cast({deliver, Delivery}, State) ->
    %% Asynchronous, non-"mandatory", non-"immediate" deliver mode.
    {_Delivered, NewState} = deliver_or_enqueue(Delivery, State),
    noreply(NewState);

handle_cast({ack, Txn, AckTags, ChPid},
            State = #q{backing_queue = BQ, backing_queue_state = BQS}) ->
    case lookup_ch(ChPid) of
        not_found ->
            noreply(State);
        C = #cr{acktags = ChAckTags} ->
            {C1, State1} =
                case Txn of
                    none -> ChAckTags1 = subtract_acks(ChAckTags, AckTags),
                            NewC = C#cr{acktags = ChAckTags1},
                            NewState = ack_by_acktags(AckTags, State),
                            {NewC, NewState};
                    _    -> BQS1 = BQ:tx_ack(Txn, AckTags, BQS),
                            {C#cr{txn = Txn},
                             State#q{backing_queue_state = BQS1}}
                end,
            store_ch_record(C1),
            noreply(State1)
    end;

handle_cast({reject, AckTags, Requeue, ChPid}, State) ->
    case lookup_ch(ChPid) of
        not_found ->
            noreply(State);
        C = #cr{acktags = ChAckTags} ->
            ChAckTags1 = subtract_acks(ChAckTags, AckTags),
            store_ch_record(C#cr{acktags = ChAckTags1}),
            noreply(case Requeue of
                        true  -> requeue_and_run(AckTags, State);
                        false -> ack_by_acktags(AckTags, State)
                    end)
    end;

handle_cast({rollback, Txn, ChPid}, State) ->
    noreply(rollback_transaction(Txn, ChPid, State));

handle_cast(delete_immediately, State) ->
    {stop, normal, State};

handle_cast({unblock, ChPid}, State) ->
    noreply(
      possibly_unblock(State, ChPid,
                       fun (C) -> C#cr{is_limit_active = false} end));

handle_cast({notify_sent, ChPid}, State) ->
    noreply(
      possibly_unblock(State, ChPid,
                       fun (C = #cr{unsent_message_count = Count}) ->
                               C#cr{unsent_message_count = Count - 1}
                       end));

handle_cast({limit, ChPid, LimiterPid}, State) ->
    noreply(
      possibly_unblock(
        State, ChPid,
        fun (C = #cr{consumer_count = ConsumerCount,
                     limiter_pid = OldLimiterPid,
                     is_limit_active = Limited}) ->
                if ConsumerCount =/= 0 andalso OldLimiterPid == undefined ->
                        ok = rabbit_limiter:register(LimiterPid, self());
                   true ->
                        ok
                end,
                NewLimited = Limited andalso LimiterPid =/= undefined,
                C#cr{limiter_pid = LimiterPid, is_limit_active = NewLimited}
        end));

handle_cast({flush, ChPid}, State) ->
    ok = rabbit_channel:flushed(ChPid, self()),
    noreply(State);

handle_cast(update_ram_duration, State = #q{backing_queue = BQ,
                                            backing_queue_state = BQS}) ->
    {RamDuration, BQS1} = BQ:ram_duration(BQS),
    DesiredDuration =
        rabbit_memory_monitor:report_ram_duration(self(), RamDuration),
    BQS2 = BQ:set_ram_duration_target(DesiredDuration, BQS1),
    noreply(State#q{rate_timer_ref = just_measured,
                    backing_queue_state = BQS2});

handle_cast({set_ram_duration_target, Duration},
            State = #q{backing_queue = BQ, backing_queue_state = BQS}) ->
    BQS1 = BQ:set_ram_duration_target(Duration, BQS),
    noreply(State#q{backing_queue_state = BQS1});

handle_cast({set_maximum_since_use, Age}, State) ->
    ok = file_handle_cache:set_maximum_since_use(Age),
    noreply(State);

handle_cast(maybe_expire, State) ->
    case is_unused(State) of
        true  -> ?LOGDEBUG("Queue lease expired for ~p~n", [State#q.q]),
                 {stop, normal, State};
        false -> noreply(ensure_expiry_timer(State))
    end;

handle_cast(drop_expired, State) ->
    noreply(drop_expired_messages(State#q{ttl_timer_ref = undefined}));

handle_cast(emit_stats, State = #q{stats_timer = StatsTimer}) ->
    %% Do not invoke noreply as it would see no timer and create a new one.
    emit_stats(State),
    State1 = State#q{stats_timer = rabbit_event:reset_stats_timer(StatsTimer)},
    assert_invariant(State1),
    {noreply, State1}.

handle_info({'DOWN', _MonitorRef, process, DownPid, _Reason},
            State = #q{q = #amqqueue{exclusive_owner = DownPid}}) ->
    %% Exclusively owned queues must disappear with their owner.  In
    %% the case of clean shutdown we delete the queue synchronously in
    %% the reader - although not required by the spec this seems to
    %% match what people expect (see bug 21824). However we need this
    %% monitor-and-async- delete in case the connection goes away
    %% unexpectedly.
    {stop, normal, State};
handle_info({'DOWN', _MonitorRef, process, DownPid, _Reason}, State) ->
    case handle_ch_down(DownPid, State) of
        {ok, NewState}   -> noreply(NewState);
        {stop, NewState} -> {stop, normal, NewState}
    end;

handle_info(timeout, State = #q{backing_queue = BQ}) ->
    noreply(maybe_run_queue_via_backing_queue(
              fun (BQS) -> BQ:idle_timeout(BQS) end, State));

handle_info({'EXIT', _Pid, Reason}, State) ->
    {stop, Reason, State};

handle_info(Info, State) ->
    ?LOGDEBUG("Info in queue: ~p~n", [Info]),
    {stop, {unhandled_info, Info}, State}.

handle_pre_hibernate(State = #q{backing_queue_state = undefined}) ->
    {hibernate, State};
handle_pre_hibernate(State = #q{backing_queue = BQ,
                                backing_queue_state = BQS,
                                stats_timer = StatsTimer}) ->
    BQS1 = BQ:handle_pre_hibernate(BQS),
    %% no activity for a while == 0 egress and ingress rates
    DesiredDuration =
        rabbit_memory_monitor:report_ram_duration(self(), infinity),
    BQS2 = BQ:set_ram_duration_target(DesiredDuration, BQS1),
    rabbit_event:if_enabled(StatsTimer, fun () -> emit_stats(State) end),
    State1 = State#q{stats_timer = rabbit_event:stop_stats_timer(StatsTimer),
                     backing_queue_state = BQS2},
    {hibernate, stop_rate_timer(State1)}.<|MERGE_RESOLUTION|>--- conflicted
+++ resolved
@@ -39,7 +39,8 @@
 -define(SYNC_INTERVAL,                 5). %% milliseconds
 -define(RAM_DURATION_UPDATE_INTERVAL,  5000).
 
--define(BASE_MESSAGE_PROPERTIES, #message_properties{expiry = undefined}).
+-define(BASE_MESSAGE_PROPERTIES,
+        #message_properties{expiry = undefined, needs_confirming = false}).
 
 -export([start_link/1, info_keys/0]).
 
@@ -64,12 +65,9 @@
             rate_timer_ref,
             expiry_timer_ref,
             stats_timer,
-<<<<<<< HEAD
+            guid_to_channel,
             ttl,
             ttl_timer_ref
-=======
-            guid_to_channel
->>>>>>> b9cea020
            }).
 
 -record(consumer, {tag, ack_required}).
@@ -131,13 +129,9 @@
             sync_timer_ref      = undefined,
             rate_timer_ref      = undefined,
             expiry_timer_ref    = undefined,
-<<<<<<< HEAD
             ttl                 = undefined,
-            stats_timer         = rabbit_event:init_stats_timer()}, hibernate,
-=======
             stats_timer         = rabbit_event:init_stats_timer(),
             guid_to_channel     = dict:new()}, hibernate,
->>>>>>> b9cea020
      {backoff, ?HIBERNATE_AFTER_MIN, ?HIBERNATE_AFTER_MIN, ?DESIRED_HIBERNATE}}.
 
 terminate(shutdown,      State = #q{backing_queue = BQ}) ->
@@ -411,19 +405,10 @@
 deliver_from_queue_pred(IsEmpty, _State) ->
     not IsEmpty.
 
-<<<<<<< HEAD
 deliver_from_queue_deliver(AckRequired, false, State) ->
     {{Message, IsDelivered, AckTag, Remaining}, State1} =
         fetch(AckRequired, State),
     {{Message, IsDelivered, AckTag}, 0 == Remaining, State1}.
-=======
-deliver_from_queue_deliver(AckRequired, false,
-                           State = #q{backing_queue = BQ,
-                                      backing_queue_state = BQS}) ->
-    {{Message, IsDelivered, AckTag, Remaining}, BQS1} =
-        BQ:fetch(AckRequired, BQS),
-    {{Message, IsDelivered, AckTag}, 0 == Remaining,
-     State#q{backing_queue_state = BQS1}}.
 
 confirm_messages(Guids, State) ->
     lists:foldl(fun confirm_message_by_guid/2, State, Guids).
@@ -451,7 +436,6 @@
                                    backing_queue_state = BQS}) ->
     {AckdGuids, BQS1} = BQ:ack(AckTags, BQS),
     confirm_messages(AckdGuids, State#q{backing_queue_state = BQS1}).
->>>>>>> b9cea020
 
 run_message_queue(State) ->
     Funs = {fun deliver_from_queue_pred/2,
@@ -474,51 +458,36 @@
                 %% message_properties.
                 {AckTag, BQS1} =
                     BQ:publish_delivered(AckRequired, Message,
-<<<<<<< HEAD
-                                         ?BASE_MESSAGE_PROPERTIES, BQS),
-=======
-                                         MsgSeqNo =/= undefined, BQS),
->>>>>>> b9cea020
+                                         ?BASE_MESSAGE_PROPERTIES
+                                         #message_properties {
+                                            needs_confirming =
+                                                (MsgSeqNo =/= undefined)},
+                                         BQS),
                 {{Message, false, AckTag}, true,
                  State1#q{backing_queue_state = BQS1}}
         end,
     deliver_msgs_to_consumers({ PredFun, DeliverFun }, false, State);
-<<<<<<< HEAD
-attempt_delivery(Txn, ChPid, Message, State = #q{backing_queue       = BQ,
-                                                 backing_queue_state = BQS}) ->
-=======
-attempt_delivery(#delivery{txn     = Txn,
+attempt_delivery(#delivery{txn = Txn,
                            sender  = ChPid,
                            message = Message},
                  State = #q{backing_queue = BQ,
                             backing_queue_state = BQS}) ->
->>>>>>> b9cea020
     record_current_channel_tx(ChPid, Txn),
     {true,
      State#q{backing_queue_state =
                  BQ:tx_publish(Txn, Message, ?BASE_MESSAGE_PROPERTIES, BQS)}}.
 
-<<<<<<< HEAD
-deliver_or_enqueue(Txn, ChPid, Message, State = #q{backing_queue = BQ}) ->
-    case attempt_delivery(Txn, ChPid, Message, State) of
-        {true, NewState} ->
-            {true, NewState};
-        {false, NewState} ->
-            %% Txn is none and no unblocked channels with consumers
-            BQS = BQ:publish(Message,
-                             message_properties(State),
-                             State #q.backing_queue_state),
-            {false, ensure_ttl_timer(NewState#q{backing_queue_state = BQS})}
-=======
 deliver_or_enqueue(Delivery, State) ->
     case attempt_delivery(Delivery, record_confirm_message(Delivery, State)) of
         {true, State1} ->
             {true, State1};
         {false, State1 = #q{backing_queue = BQ, backing_queue_state = BQS}} ->
             #delivery{message = Message, msg_seq_no = MsgSeqNo} = Delivery,
-            BQS1 = BQ:publish(Message, MsgSeqNo =/= undefined, BQS),
-            {false, State1#q{backing_queue_state = BQS1}}
->>>>>>> b9cea020
+            BQS1 = BQ:publish(Message,
+                              (message_properties(State)) #message_properties {
+                                needs_confirming = (MsgSeqNo =/= undefined) },
+                              BQS),
+            {false, ensure_ttl_timer(State1#q{backing_queue_state = BQS1})}
     end.
 
 requeue_and_run(AckTags, State = #q{backing_queue = BQ, ttl=TTL}) ->
@@ -850,34 +819,20 @@
             State = #q{q = #amqqueue{name = QName}}) ->
     AckRequired = not NoAck,
     State1 = ensure_expiry_timer(State),
-<<<<<<< HEAD
     case fetch(AckRequired, drop_expired_messages(State1)) of
         {empty, State2} ->
             reply(empty, State2);
         {{Message, IsDelivered, AckTag, Remaining}, State2} ->
-            case AckRequired of
-                true  -> C = #cr{acktags = ChAckTags} = ch_record(ChPid),
-                         store_ch_record(
-                           C#cr{acktags = sets:add_element(AckTag, ChAckTags)});
-                false -> ok
-            end,
-            Msg = {QName, self(), AckTag, IsDelivered, Message},
-            reply({ok, Remaining, Msg}, State2)
-=======
-    case BQ:fetch(AckRequired, BQS) of
-        {empty, BQS1} -> reply(empty, State1#q{backing_queue_state = BQS1});
-        {{Message, IsDelivered, AckTag, Remaining}, BQS1} ->
-            State2 =
+            State3 =
                 case AckRequired of
-                    true -> C = #cr{acktags = ChAckTags} = ch_record(ChPid),
-                            ChAckTags1 = sets:add_element(AckTag, ChAckTags),
-                            store_ch_record(C#cr{acktags = ChAckTags1}),
-                            State1;
-                    false -> confirm_message(Message, State1)
+                    true  -> C = #cr{acktags = ChAckTags} = ch_record(ChPid),
+                             ChAckTags1 = sets:add_element(AckTag, ChAckTags),
+                             store_ch_record(C#cr{acktags = ChAckTags1}),
+                             State2;
+                    false -> confirm_message(Message, State2)
                 end,
             Msg = {QName, self(), AckTag, IsDelivered, Message},
-            reply({ok, Remaining, Msg}, State2#q{backing_queue_state = BQS1})
->>>>>>> b9cea020
+            reply({ok, Remaining, Msg}, State3)
     end;
 
 handle_call({basic_consume, NoAck, ChPid, LimiterPid,
