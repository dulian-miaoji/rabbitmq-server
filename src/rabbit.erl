--- conflicted
+++ resolved
@@ -37,7 +37,7 @@
 
 -export([start/2, stop/1]).
 
--export([log_location/1, start_child/2]).
+-export([log_location/1]).
 
 %%---------------------------------------------------------------------------
 %% Boot steps.
@@ -72,9 +72,15 @@
                     {post,        kernel_ready},
                     {pre,         core_initialized}]}).
 
--rabbit_boot_step({rabbit_amqqueue_sup,
-                   [{description, "queue supervisor"},
-                    {mfa,         {rabbit_amqqueue, start, []}},
+-rabbit_boot_step({rabbit_memory_monitor,
+                   [{description, "memory moniter"},
+                    {mfa,         {rabbit_sup, start_child, [rabbit_memory_monitor]}},
+                    {post,        rabbit_alarm},
+                    {pre,         core_initialized}]}).
+
+-rabbit_boot_step({guid_generator,
+                   [{description, "guid generator"},
+                    {mfa,         {rabbit_sup, start_child, [rabbit_guid]}},
                     {post,        kernel_ready},
                     {pre,         core_initialized}]}).
 
@@ -88,7 +94,6 @@
                    [{description, "node monitor"},
                     {mfa,         {rabbit_sup, start_child, [rabbit_node_monitor]}},
                     {post,        kernel_ready},
-                    {post,        rabbit_amqqueue_sup},
                     {pre,         core_initialized}]}).
 
 -rabbit_boot_step({core_initialized,
@@ -104,20 +109,10 @@
                     {mfa,         {rabbit_exchange, recover, []}},
                     {post,        empty_db_check}]}).
 
--rabbit_boot_step({queue_recovery,
-                   [{description, "queue recovery"},
-                    {mfa,         {rabbit_amqqueue, recover, []}},
+-rabbit_boot_step({message_store_queue_sup_queue_recovery,
+                   [{description, "message store, queue supervisor and queue recovery"},
+                    {mfa,         {rabbit_queue_index, start_msg_store, []}},
                     {post,        exchange_recovery}]}).
-
--rabbit_boot_step({persister,
-                   [{mfa,         {rabbit_sup, start_child, [rabbit_persister]}},
-                    {post,        queue_recovery}]}).
-
--rabbit_boot_step({guid_generator,
-                   [{description, "guid generator"},
-                    {mfa,         {rabbit_sup, start_child, [rabbit_guid]}},
-                    {post,        persister},
-                    {pre,         routing_ready}]}).
 
 -rabbit_boot_step({routing_ready,
                    [{description, "message delivery logic ready"}]}).
@@ -165,7 +160,6 @@
               {nodes, [erlang_node()]} |
               {running_nodes, [erlang_node()]}]).
 -spec(log_location/1 :: ('sasl' | 'kernel') -> log_location()).
--spec(start_child/2 :: (atom(), [any()]) -> 'ok').
 
 -endif.
 
@@ -214,98 +208,7 @@
     {ok, SupPid} = rabbit_sup:start_link(),
 
     print_banner(),
-<<<<<<< HEAD
-
-    lists:foreach(
-      fun ({Msg, Thunk}) ->
-              io:format("starting ~-20s ...", [Msg]),
-              Thunk(),
-              io:format("done~n");
-          ({Msg, M, F, A}) ->
-              io:format("starting ~-20s ...", [Msg]),
-              apply(M, F, A),
-              io:format("done~n")
-      end,
-      [{"database",
-        fun () -> ok = rabbit_mnesia:init() end},
-       {"core processes",
-        fun () ->
-                ok = start_child(rabbit_log),
-                ok = rabbit_hooks:start(),
-
-                ok = rabbit_binary_generator:
-                    check_empty_content_body_frame_size(),
-
-                ok = rabbit_alarm:start(),
-                ok = start_child(file_handle_cache),
-
-                {ok, MemoryWatermark} =
-                    application:get_env(vm_memory_high_watermark),
-                ok = case MemoryWatermark == 0 of
-                         true ->
-                             ok;
-                         false ->
-                             start_child(vm_memory_monitor, [MemoryWatermark])
-                     end,
-
-                ok = start_child(rabbit_memory_monitor),
-                ok = start_child(rabbit_guid),
-
-                ok = start_child(rabbit_router),
-                ok = start_child(rabbit_node_monitor)
-        end},
-       {"recovery",
-        fun () ->
-                ok = maybe_insert_default_data(),
-                ok = rabbit_exchange:recover(),
-                DurableQueues = rabbit_amqqueue:find_durable_queues(),
-                ok = rabbit_queue_index:start_msg_store(DurableQueues),
-
-                ok = rabbit_amqqueue:start(),
-
-                {ok, _RealDurableQueues} = rabbit_amqqueue:recover(DurableQueues)
-                %% TODO - RealDurableQueues is a subset of
-                %% DurableQueues. It may have queues removed which
-                %% have since been recreated on another node in our
-                %% cluster. We need to remove DurableQueues --
-                %% RealDurableQueues somehow. See also bug 20916
-        end},
-       {"builtin applications",
-        fun () ->
-                {ok, DefaultVHost} = application:get_env(default_vhost),
-                ok = error_logger:add_report_handler(
-                       rabbit_error_logger, [DefaultVHost]),
-                ok = start_builtin_amq_applications()
-        end},
-       {"TCP listeners",
-        fun () ->
-                ok = rabbit_networking:start(),
-                {ok, TcpListeners} = application:get_env(tcp_listeners),
-                lists:foreach(
-                  fun ({Host, Port}) ->
-                          ok = rabbit_networking:start_tcp_listener(Host, Port)
-                  end,
-                  TcpListeners)
-        end},
-       {"SSL listeners",
-        fun () ->
-                case application:get_env(ssl_listeners) of
-                    {ok, []} ->
-                        ok;
-                    {ok, SslListeners} ->
-                        ok = rabbit_misc:start_applications([crypto, ssl]),
-
-                        {ok, SslOpts} = application:get_env(ssl_options),
-
-                        [rabbit_networking:start_ssl_listener
-                         (Host, Port, SslOpts) || {Host, Port} <- SslListeners],
-                        ok
-                end
-        end}]),
-
-=======
     [ok = run_boot_step(Step) || Step <- boot_steps()],
->>>>>>> 4e6dfcb1
     io:format("~nbroker running~n"),
 
     {ok, SupPid}.
@@ -337,7 +240,7 @@
         [] ->
             io:format("progress -- ~s~n", [Description]);
         MFAs ->
-            io:format("starting ~-40s ...", [Description]),
+            io:format("starting ~-60s ...", [Description]),
             [case catch apply(M,F,A) of
                  {'EXIT', Reason} ->
                      boot_error("FAILED~nReason: ~p~n", [Reason]);
@@ -477,19 +380,6 @@
     lists:foreach(fun ({K, V}) -> io:format(Format, [K, V]) end, Settings),
     io:nl().
 
-<<<<<<< HEAD
-start_child(Mod) ->
-    start_child(Mod, []).
-
-start_child(Mod, Args) ->
-    {ok,_} = supervisor:start_child(rabbit_sup,
-                                    {Mod, {Mod, start_link, Args},
-            %% 4294967295 is 2^32 - 1, which is the highest value allowed
-                                     transient, 4294967295, worker, [Mod]}),
-    ok.
-
-=======
->>>>>>> 4e6dfcb1
 ensure_working_log_handlers() ->
     Handlers = gen_event:which_handlers(error_logger),
     ok = ensure_working_log_handler(error_logger_file_h,
