%% The contents of this file are subject to the Mozilla Public License
%% Version 1.1 (the "License"); you may not use this file except in
%% compliance with the License. You may obtain a copy of the License
%% at http://www.mozilla.org/MPL/
%%
%% Software distributed under the License is distributed on an "AS IS"
%% basis, WITHOUT WARRANTY OF ANY KIND, either express or implied. See
%% the License for the specific language governing rights and
%% limitations under the License.
%%
%% The Original Code is RabbitMQ.
%%
%% The Initial Developer of the Original Code is VMware, Inc.
%% Copyright (c) 2007-2011 VMware, Inc.  All rights reserved.
%%

-module(rabbit_upgrade_functions).

%% If you are tempted to add include("rabbit.hrl"). here, don't. Using record
%% defs here leads to pain later.

-compile([export_all]).

-rabbit_upgrade({remove_user_scope,     mnesia, []}).
-rabbit_upgrade({hash_passwords,        mnesia, []}).
-rabbit_upgrade({add_ip_to_listener,    mnesia, []}).
-rabbit_upgrade({internal_exchanges,    mnesia, []}).
-rabbit_upgrade({user_to_internal_user, mnesia, [hash_passwords]}).
-rabbit_upgrade({topic_trie,            mnesia, []}).
-rabbit_upgrade({semi_durable_route,    mnesia, []}).
-rabbit_upgrade({exchange_event_serial, mnesia, []}).
-rabbit_upgrade({trace_exchanges,       mnesia, [internal_exchanges]}).
-rabbit_upgrade({user_admin_to_tags,    mnesia, [user_to_internal_user]}).
-rabbit_upgrade({ha_mirrors,            mnesia, []}).
-rabbit_upgrade({gm,                    mnesia, []}).
<<<<<<< HEAD
-rabbit_upgrade({mirrored_supervisor,   mnesia, []}).
=======
-rabbit_upgrade({exchange_scratch,      mnesia, [trace_exchanges]}).
>>>>>>> 1415c54a

%% -------------------------------------------------------------------

-ifdef(use_specs).

-spec(remove_user_scope/0     :: () -> 'ok').
-spec(hash_passwords/0        :: () -> 'ok').
-spec(add_ip_to_listener/0    :: () -> 'ok').
-spec(internal_exchanges/0    :: () -> 'ok').
-spec(user_to_internal_user/0 :: () -> 'ok').
-spec(topic_trie/0            :: () -> 'ok').
-spec(semi_durable_route/0    :: () -> 'ok').
-spec(exchange_event_serial/0 :: () -> 'ok').
-spec(trace_exchanges/0       :: () -> 'ok').
-spec(user_admin_to_tags/0    :: () -> 'ok').
-spec(ha_mirrors/0            :: () -> 'ok').
-spec(gm/0                    :: () -> 'ok').
-spec(exchange_scratch/0      :: () -> 'ok').

-endif.

%%--------------------------------------------------------------------

%% It's a bad idea to use records or record_info here, even for the
%% destination form. Because in the future, the destination form of
%% your current transform may not match the record any more, and it
%% would be messy to have to go back and fix old transforms at that
%% point.

remove_user_scope() ->
    transform(
      rabbit_user_permission,
      fun ({user_permission, UV, {permission, _Scope, Conf, Write, Read}}) ->
              {user_permission, UV, {permission, Conf, Write, Read}}
      end,
      [user_vhost, permission]).

hash_passwords() ->
    transform(
      rabbit_user,
      fun ({user, Username, Password, IsAdmin}) ->
              Hash = rabbit_auth_backend_internal:hash_password(Password),
              {user, Username, Hash, IsAdmin}
      end,
      [username, password_hash, is_admin]).

add_ip_to_listener() ->
    transform(
      rabbit_listener,
      fun ({listener, Node, Protocol, Host, Port}) ->
              {listener, Node, Protocol, Host, {0,0,0,0}, Port}
      end,
      [node, protocol, host, ip_address, port]).

internal_exchanges() ->
    Tables = [rabbit_exchange, rabbit_durable_exchange],
    AddInternalFun =
        fun ({exchange, Name, Type, Durable, AutoDelete, Args}) ->
                {exchange, Name, Type, Durable, AutoDelete, false, Args}
        end,
    [ ok = transform(T,
                     AddInternalFun,
                     [name, type, durable, auto_delete, internal, arguments])
      || T <- Tables ],
    ok.

user_to_internal_user() ->
    transform(
      rabbit_user,
      fun({user, Username, PasswordHash, IsAdmin}) ->
              {internal_user, Username, PasswordHash, IsAdmin}
      end,
      [username, password_hash, is_admin], internal_user).

topic_trie() ->
    create(rabbit_topic_trie_edge, [{record_name, topic_trie_edge},
                                    {attributes, [trie_edge, node_id]},
                                    {type, ordered_set}]),
    create(rabbit_topic_trie_binding, [{record_name, topic_trie_binding},
                                       {attributes, [trie_binding, value]},
                                       {type, ordered_set}]).

semi_durable_route() ->
    create(rabbit_semi_durable_route, [{record_name, route},
                                       {attributes, [binding, value]}]).

exchange_event_serial() ->
    create(rabbit_exchange_serial, [{record_name, exchange_serial},
                                    {attributes, [name, next]}]).

trace_exchanges() ->
    [declare_exchange(
       rabbit_misc:r(VHost, exchange, <<"amq.rabbitmq.trace">>), topic) ||
        VHost <- rabbit_vhost:list()],
    ok.

user_admin_to_tags() ->
    transform(
      rabbit_user,
      fun({internal_user, Username, PasswordHash, true}) ->
              {internal_user, Username, PasswordHash, [administrator]};
         ({internal_user, Username, PasswordHash, false}) ->
              {internal_user, Username, PasswordHash, [management]}
      end,
      [username, password_hash, tags], internal_user).

ha_mirrors() ->
    Tables = [rabbit_queue, rabbit_durable_queue],
    AddMirrorPidsFun =
        fun ({amqqueue, Name, Durable, AutoDelete, Owner, Arguments, Pid}) ->
                {amqqueue, Name, Durable, AutoDelete, Owner, Arguments, Pid,
                 [], undefined}
        end,
    [ ok = transform(T,
                     AddMirrorPidsFun,
                     [name, durable, auto_delete, exclusive_owner, arguments,
                      pid, slave_pids, mirror_nodes])
      || T <- Tables ],
    ok.

gm() ->
    create(gm_group, [{record_name, gm_group},
                      {attributes, [name, version, members]}]).

<<<<<<< HEAD
mirrored_supervisor() ->
    create(mirrored_sup_childspec,
           [{record_name, mirrored_sup_childspec},
            {attributes, [id, mirroring_pid, childspec]}]).
=======
exchange_scratch() ->
    ok = exchange_scratch(rabbit_exchange),
    ok = exchange_scratch(rabbit_durable_exchange).

exchange_scratch(Table) ->
    transform(
      Table,
      fun ({exchange, Name, Type, Dur, AutoDel, Int, Args}) ->
              {exchange, Name, Type, Dur, AutoDel, Int, Args, undefined}
      end,
      [name, type, durable, auto_delete, internal, arguments, scratch]).
>>>>>>> 1415c54a

%%--------------------------------------------------------------------

transform(TableName, Fun, FieldList) ->
    rabbit_mnesia:wait_for_tables([TableName]),
    {atomic, ok} = mnesia:transform_table(TableName, Fun, FieldList),
    ok.

transform(TableName, Fun, FieldList, NewRecordName) ->
    rabbit_mnesia:wait_for_tables([TableName]),
    {atomic, ok} = mnesia:transform_table(TableName, Fun, FieldList,
                                          NewRecordName),
    ok.

create(Tab, TabDef) ->
    {atomic, ok} = mnesia:create_table(Tab, TabDef),
    ok.

%% Dumb replacement for rabbit_exchange:declare that does not require
%% the exchange type registry or worker pool to be running by dint of
%% not validating anything and assuming the exchange type does not
%% require serialisation.
%% NB: this assumes the pre-exchange-scratch-space format
declare_exchange(XName, Type) ->
    X = {exchange, XName, Type, true, false, false, []},
    ok = mnesia:dirty_write(rabbit_durable_exchange, X).<|MERGE_RESOLUTION|>--- conflicted
+++ resolved
@@ -33,11 +33,8 @@
 -rabbit_upgrade({user_admin_to_tags,    mnesia, [user_to_internal_user]}).
 -rabbit_upgrade({ha_mirrors,            mnesia, []}).
 -rabbit_upgrade({gm,                    mnesia, []}).
-<<<<<<< HEAD
+-rabbit_upgrade({exchange_scratch,      mnesia, [trace_exchanges]}).
 -rabbit_upgrade({mirrored_supervisor,   mnesia, []}).
-=======
--rabbit_upgrade({exchange_scratch,      mnesia, [trace_exchanges]}).
->>>>>>> 1415c54a
 
 %% -------------------------------------------------------------------
 
@@ -162,24 +159,22 @@
     create(gm_group, [{record_name, gm_group},
                       {attributes, [name, version, members]}]).
 
-<<<<<<< HEAD
+exchange_scratch() ->
+    ok = exchange_scratch(rabbit_exchange),
+    ok = exchange_scratch(rabbit_durable_exchange).
+
+exchange_scratch(Table) ->
+    transform(
+      Table,
+      fun ({exchange, Name, Type, Dur, AutoDel, Int, Args}) ->
+              {exchange, Name, Type, Dur, AutoDel, Int, Args, undefined}
+      end,
+      [name, type, durable, auto_delete, internal, arguments, scratch]).
+
 mirrored_supervisor() ->
     create(mirrored_sup_childspec,
            [{record_name, mirrored_sup_childspec},
             {attributes, [id, mirroring_pid, childspec]}]).
-=======
-exchange_scratch() ->
-    ok = exchange_scratch(rabbit_exchange),
-    ok = exchange_scratch(rabbit_durable_exchange).
-
-exchange_scratch(Table) ->
-    transform(
-      Table,
-      fun ({exchange, Name, Type, Dur, AutoDel, Int, Args}) ->
-              {exchange, Name, Type, Dur, AutoDel, Int, Args, undefined}
-      end,
-      [name, type, durable, auto_delete, internal, arguments, scratch]).
->>>>>>> 1415c54a
 
 %%--------------------------------------------------------------------
 
