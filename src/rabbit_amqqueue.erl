%%   The contents of this file are subject to the Mozilla Public License
%%   Version 1.1 (the "License"); you may not use this file except in
%%   compliance with the License. You may obtain a copy of the License at
%%   http://www.mozilla.org/MPL/
%%
%%   Software distributed under the License is distributed on an "AS IS"
%%   basis, WITHOUT WARRANTY OF ANY KIND, either express or implied. See the
%%   License for the specific language governing rights and limitations
%%   under the License.
%%
%%   The Original Code is RabbitMQ.
%%
%%   The Initial Developers of the Original Code are LShift Ltd.,
%%   Cohesive Financial Technologies LLC., and Rabbit Technologies Ltd.
%%
%%   Portions created by LShift Ltd., Cohesive Financial Technologies
%%   LLC., and Rabbit Technologies Ltd. are Copyright (C) 2007-2008
%%   LShift Ltd., Cohesive Financial Technologies LLC., and Rabbit
%%   Technologies Ltd.;
%%
%%   All Rights Reserved.
%%
%%   Contributor(s): ______________________________________.
%%

-module(rabbit_amqqueue).

-export([start/0, recover/0, declare/4, delete/3, purge/1, internal_delete/1]).
-export([pseudo_queue/2]).
-export([lookup/1, with/2, with_or_die/2, list_vhost_queues/1,
<<<<<<< HEAD
         stat/1, stat_all/0, deliver/5, redeliver/2, requeue/3, ack/4,
         commit/2, rollback/2]).
=======
         stat/1, stat_all/0, deliver/5, redeliver/2, requeue/3, ack/4]).
-export([add_binding/4, delete_binding/4, binding_forcibly_removed/2]).
>>>>>>> 5e6c6e50
-export([claim_queue/2]).
-export([basic_get/3, basic_consume/7, basic_cancel/4]).
-export([notify_sent/2]).
-export([commit_all/2, rollback_all/2, notify_down_all/2]).
-export([on_node_down/1]).

-import(mnesia).
-import(gen_server).
-import(lists).
-import(queue).

-include("rabbit.hrl").
-include_lib("stdlib/include/qlc.hrl").

-define(CALL_TIMEOUT, 5000).

%%----------------------------------------------------------------------------

-ifdef(use_specs).

-type(qstats() :: {'ok', queue_name(), non_neg_integer(), non_neg_integer()}).
-type(qlen() :: {'ok', non_neg_integer()}).
-type(qfun(A) :: fun ((amqqueue()) -> A)).
<<<<<<< HEAD
=======
-type(bind_res() :: {'ok', non_neg_integer()} |
      {'error', 'queue_not_found' | 'exchange_not_found'}).
-type(ok_or_errors() ::
      'ok' | {'error', [{'error' | 'exit' | 'throw', any()}]}).

>>>>>>> 5e6c6e50
-spec(start/0 :: () -> 'ok').
-spec(recover/0 :: () -> 'ok').
-spec(declare/4 :: (queue_name(), bool(), bool(), amqp_table()) ->
             amqqueue()).
-spec(lookup/1 :: (queue_name()) -> {'ok', amqqueue()} | not_found()).
-spec(with/2 :: (queue_name(), qfun(A)) -> A | not_found()).
-spec(with_or_die/2 :: (queue_name(), qfun(A)) -> A).
-spec(list_vhost_queues/1 :: (vhost()) -> [amqqueue()]).
-spec(stat/1 :: (amqqueue()) -> qstats()).
-spec(stat_all/0 :: () -> [qstats()]).
-spec(delete/3 ::
      (amqqueue(), 'false', 'false') -> qlen();
      (amqqueue(), 'true' , 'false') -> qlen() | {'error', 'in_use'};
      (amqqueue(), 'false', 'true' ) -> qlen() | {'error', 'not_empty'};
      (amqqueue(), 'true' , 'true' ) -> qlen() |
                                            {'error', 'in_use'} |
                                            {'error', 'not_empty'}).
-spec(purge/1 :: (amqqueue()) -> qlen()).
-spec(deliver/5 :: (bool(), bool(), maybe(txn()), message(), pid()) -> bool()).
-spec(redeliver/2 :: (pid(), [{message(), bool()}]) -> 'ok').
-spec(requeue/3 :: (pid(), [msg_id()],  pid()) -> 'ok').
-spec(ack/4 :: (pid(), maybe(txn()), [msg_id()], pid()) -> 'ok').
<<<<<<< HEAD
-spec(commit/2 :: (pid(), txn()) -> 'ok').
-spec(rollback/2 :: (pid(), txn()) -> 'ok').
-spec(notify_down/2 :: (amqqueue(), pid()) -> 'ok').
=======
-spec(commit_all/2 :: ([pid()], txn()) -> ok_or_errors()).
-spec(rollback_all/2 :: ([pid()], txn()) -> ok_or_errors()).
-spec(notify_down_all/2 :: ([pid()], pid()) -> ok_or_errors()).
-spec(binding_forcibly_removed/2 :: (binding_spec(), queue_name()) -> 'ok').
>>>>>>> 5e6c6e50
-spec(claim_queue/2 :: (amqqueue(), pid()) -> 'ok' | 'locked').
-spec(basic_get/3 :: (amqqueue(), pid(), bool()) ->
             {'ok', non_neg_integer(), msg()} | 'empty').
-spec(basic_consume/7 ::
      (amqqueue(), bool(), pid(), pid(), ctag(), bool(), any()) ->
             'ok' | {'error', 'queue_owned_by_another_connection' |
                     'exclusive_consume_unavailable'}).
-spec(basic_cancel/4 :: (amqqueue(), pid(), ctag(), any()) -> 'ok').
-spec(notify_sent/2 :: (pid(), pid()) -> 'ok').
-spec(internal_delete/1 :: (queue_name()) -> 'ok' | not_found()).
-spec(on_node_down/1 :: (node()) -> 'ok').
-spec(pseudo_queue/2 :: (binary(), pid()) -> amqqueue()).

-endif.

%%----------------------------------------------------------------------------

start() ->
    {ok,_} = supervisor:start_child(
               rabbit_sup,
               {rabbit_amqqueue_sup,
                {rabbit_amqqueue_sup, start_link, []},
                transient, infinity, supervisor, [rabbit_amqqueue_sup]}),
    ok.

recover() ->
    ok = recover_durable_queues(),
    ok.

recover_durable_queues() ->
    Node = node(),
    %% TODO: use dirty ops instead
    R = rabbit_misc:execute_mnesia_transaction(
          fun () ->
                  qlc:e(qlc:q([Q || Q = #amqqueue{pid = Pid}
                                        <- mnesia:table(durable_queues),
                                    node(Pid) == Node]))
          end),
    Queues = lists:map(fun start_queue_process/1, R),
    rabbit_misc:execute_mnesia_transaction(
      fun () ->
              lists:foreach(fun recover_queue/1, Queues),
              ok
      end).

declare(QueueName, Durable, AutoDelete, Args) ->
    Q = start_queue_process(#amqqueue{name = QueueName,
                                      durable = Durable,
                                      auto_delete = AutoDelete,
                                      arguments = Args,
                                      pid = none}),
    case rabbit_misc:execute_mnesia_transaction(
           fun () ->
                   case mnesia:wread({amqqueue, QueueName}) of
                       [] -> ok = recover_queue(Q),
                             Q;
                       [ExistingQ] -> ExistingQ
                   end
           end) of
        Q         -> Q;
        ExistingQ -> exit(Q#amqqueue.pid, shutdown),
                     ExistingQ
    end.

store_queue(Q = #amqqueue{durable = true}) ->
    ok = mnesia:write(durable_queues, Q, write),
    ok = mnesia:write(Q),
    ok;
store_queue(Q = #amqqueue{durable = false}) ->
    ok = mnesia:write(Q),
    ok.

start_queue_process(Q) ->
    {ok, Pid} = supervisor:start_child(rabbit_amqqueue_sup, [Q]),
    Q#amqqueue{pid = Pid}.

recover_queue(Q) ->
    ok = store_queue(Q),
    ok = add_default_binding(Q),
    ok.

add_default_binding(#amqqueue{name = QueueName}) ->
    Exchange = rabbit_misc:r(QueueName, exchange, <<>>),
    RoutingKey = QueueName#resource.name,
    rabbit_exchange:add_binding(Exchange, QueueName, RoutingKey, []),
    ok.

lookup(Name) ->
    rabbit_misc:dirty_read({amqqueue, Name}).

with(Name, F, E) ->
    case lookup(Name) of
        {ok, Q} -> rabbit_misc:with_exit_handler(E, fun () -> F(Q) end);
        {error, not_found} -> E()
    end.

with(Name, F) ->
    with(Name, F, fun () -> {error, not_found} end).
with_or_die(Name, F) ->
    with(Name, F, fun () -> rabbit_misc:protocol_error(
                              not_found, "no ~s", [rabbit_misc:rs(Name)])
                  end).

list_vhost_queues(VHostPath) ->
    mnesia:dirty_match_object(
      #amqqueue{name = rabbit_misc:r(VHostPath, queue), _ = '_'}).

stat(#amqqueue{pid = QPid}) -> gen_server:call(QPid, stat).

stat_all() ->
    lists:map(fun stat/1, rabbit_misc:dirty_read_all(amqqueue)).

delete(#amqqueue{ pid = QPid }, IfUnused, IfEmpty) ->
    gen_server:call(QPid, {delete, IfUnused, IfEmpty}).

purge(#amqqueue{ pid = QPid }) -> gen_server:call(QPid, purge).

deliver(_IsMandatory, true, Txn, Message, QPid) ->
    gen_server:call(QPid, {deliver_immediately, Txn, Message});
deliver(true, _IsImmediate, Txn, Message, QPid) ->
    gen_server:call(QPid, {deliver, Txn, Message}),
    true;
deliver(false, _IsImmediate, Txn, Message, QPid) ->
    gen_server:cast(QPid, {deliver, Txn, Message}),
    true.

redeliver(QPid, Messages) ->
    gen_server:cast(QPid, {redeliver, Messages}).

requeue(QPid, MsgIds, ChPid) ->
    gen_server:cast(QPid, {requeue, MsgIds, ChPid}).

ack(QPid, Txn, MsgIds, ChPid) ->
    gen_server:cast(QPid, {ack, Txn, MsgIds, ChPid}).

commit_all(QPids, Txn) ->
    Timeout = length(QPids) * ?CALL_TIMEOUT,
    safe_pmap_ok(
      fun (QPid) -> gen_server:call(QPid, {commit, Txn}, Timeout) end,
      QPids).

rollback_all(QPids, Txn) ->
    safe_pmap_ok(
      fun (QPid) -> gen_server:cast(QPid, {rollback, Txn}) end,
      QPids).

notify_down_all(QPids, ChPid) ->
    Timeout = length(QPids) * ?CALL_TIMEOUT,
    safe_pmap_ok(
      fun (QPid) ->
              rabbit_misc:with_exit_handler(
                %% we don't care if the queue process has terminated
                %% in the meantime
                fun () -> ok end,
                fun () -> gen_server:call(QPid, {notify_down, ChPid},
                                          Timeout) end)
      end,
      QPids).

claim_queue(#amqqueue{pid = QPid}, ReaderPid) ->
    gen_server:call(QPid, {claim_queue, ReaderPid}).

basic_get(#amqqueue{pid = QPid}, ChPid, NoAck) ->
    gen_server:call(QPid, {basic_get, ChPid, NoAck}).

basic_consume(#amqqueue{pid = QPid}, NoAck, ReaderPid, ChPid,
              ConsumerTag, ExclusiveConsume, OkMsg) ->
    gen_server:call(QPid, {basic_consume, NoAck, ReaderPid, ChPid,
                           ConsumerTag, ExclusiveConsume, OkMsg}).

basic_cancel(#amqqueue{pid = QPid}, ChPid, ConsumerTag, OkMsg) ->
    ok = gen_server:call(QPid, {basic_cancel, ChPid, ConsumerTag, OkMsg}).

notify_sent(QPid, ChPid) ->
    gen_server:cast(QPid, {notify_sent, ChPid}).

internal_delete(QueueName) ->
    rabbit_misc:execute_mnesia_transaction(
      fun () ->
              case mnesia:wread({amqqueue, QueueName}) of
                  [] -> {error, not_found};
                  [Q] ->
                      ok = delete_queue(Q),
                      ok = mnesia:delete({durable_queues, QueueName}),
                      ok
              end
      end).

delete_queue(#amqqueue{name = QueueName}) ->
    ok = rabbit_exchange:delete_bindings(QueueName),
    ok = mnesia:delete({amqqueue, QueueName}),
    ok.

on_node_down(Node) ->
    rabbit_misc:execute_mnesia_transaction(
      fun () ->
              qlc:fold(
                fun (Q, Acc) -> ok = delete_queue(Q), Acc end,
                ok,
                qlc:q([Q || Q = #amqqueue{pid = Pid}
                                <- mnesia:table(amqqueue),
                            node(Pid) == Node]))
      end).

pseudo_queue(QueueName, Pid) ->
    #amqqueue{name = QueueName,
              durable = false,
              auto_delete = false,
              arguments = [],
<<<<<<< HEAD
              pid = Pid}.
=======
              binding_specs = [],
              pid = Pid}.

safe_pmap_ok(F, L) ->
    case [R || R <- rabbit_misc:upmap(
                      fun (V) ->
                              try F(V)
                              catch Class:Reason -> {Class, Reason}
                              end
                      end, L),
               R =/= ok] of
        []     -> ok;
        Errors -> {error, Errors}
    end.
>>>>>>> 5e6c6e50
<|MERGE_RESOLUTION|>--- conflicted
+++ resolved
@@ -28,13 +28,7 @@
 -export([start/0, recover/0, declare/4, delete/3, purge/1, internal_delete/1]).
 -export([pseudo_queue/2]).
 -export([lookup/1, with/2, with_or_die/2, list_vhost_queues/1,
-<<<<<<< HEAD
-         stat/1, stat_all/0, deliver/5, redeliver/2, requeue/3, ack/4,
-         commit/2, rollback/2]).
-=======
          stat/1, stat_all/0, deliver/5, redeliver/2, requeue/3, ack/4]).
--export([add_binding/4, delete_binding/4, binding_forcibly_removed/2]).
->>>>>>> 5e6c6e50
 -export([claim_queue/2]).
 -export([basic_get/3, basic_consume/7, basic_cancel/4]).
 -export([notify_sent/2]).
@@ -58,14 +52,8 @@
 -type(qstats() :: {'ok', queue_name(), non_neg_integer(), non_neg_integer()}).
 -type(qlen() :: {'ok', non_neg_integer()}).
 -type(qfun(A) :: fun ((amqqueue()) -> A)).
-<<<<<<< HEAD
-=======
--type(bind_res() :: {'ok', non_neg_integer()} |
-      {'error', 'queue_not_found' | 'exchange_not_found'}).
 -type(ok_or_errors() ::
       'ok' | {'error', [{'error' | 'exit' | 'throw', any()}]}).
-
->>>>>>> 5e6c6e50
 -spec(start/0 :: () -> 'ok').
 -spec(recover/0 :: () -> 'ok').
 -spec(declare/4 :: (queue_name(), bool(), bool(), amqp_table()) ->
@@ -88,16 +76,9 @@
 -spec(redeliver/2 :: (pid(), [{message(), bool()}]) -> 'ok').
 -spec(requeue/3 :: (pid(), [msg_id()],  pid()) -> 'ok').
 -spec(ack/4 :: (pid(), maybe(txn()), [msg_id()], pid()) -> 'ok').
-<<<<<<< HEAD
--spec(commit/2 :: (pid(), txn()) -> 'ok').
--spec(rollback/2 :: (pid(), txn()) -> 'ok').
--spec(notify_down/2 :: (amqqueue(), pid()) -> 'ok').
-=======
 -spec(commit_all/2 :: ([pid()], txn()) -> ok_or_errors()).
 -spec(rollback_all/2 :: ([pid()], txn()) -> ok_or_errors()).
 -spec(notify_down_all/2 :: ([pid()], pid()) -> ok_or_errors()).
--spec(binding_forcibly_removed/2 :: (binding_spec(), queue_name()) -> 'ok').
->>>>>>> 5e6c6e50
 -spec(claim_queue/2 :: (amqqueue(), pid()) -> 'ok' | 'locked').
 -spec(basic_get/3 :: (amqqueue(), pid(), bool()) ->
              {'ok', non_neg_integer(), msg()} | 'empty').
@@ -307,10 +288,6 @@
               durable = false,
               auto_delete = false,
               arguments = [],
-<<<<<<< HEAD
-              pid = Pid}.
-=======
-              binding_specs = [],
               pid = Pid}.
 
 safe_pmap_ok(F, L) ->
@@ -324,4 +301,3 @@
         []     -> ok;
         Errors -> {error, Errors}
     end.
->>>>>>> 5e6c6e50
