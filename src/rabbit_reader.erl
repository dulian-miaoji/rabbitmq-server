--- conflicted
+++ resolved
@@ -408,7 +408,6 @@
 terminate(_Explanation, State) ->
     {force, State}.
 
-<<<<<<< HEAD
 internal_conserve_memory(true,  State = #v1{connection_state = running}) ->
     State#v1{connection_state = blocking};
 internal_conserve_memory(false, State = #v1{connection_state = blocking}) ->
@@ -423,11 +422,8 @@
 internal_conserve_memory(_Conserve, State) ->
     State.
 
-close_connection(State = #v1{connection = #connection{
-=======
 close_connection(State = #v1{queue_collector = Collector,
                              connection = #connection{
->>>>>>> fbdc8c26
                                timeout_sec = TimeoutSec}}) ->
     %% The spec says "Exclusive queues may only be accessed by the
     %% current connection, and are deleted when that connection
