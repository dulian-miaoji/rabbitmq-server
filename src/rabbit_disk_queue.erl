%%   The contents of this file are subject to the Mozilla Public License
%%   Version 1.1 (the "License"); you may not use this file except in
%%   compliance with the License. You may obtain a copy of the License at
%%   http://www.mozilla.org/MPL/
%%
%%   Software distributed under the License is distributed on an "AS IS"
%%   basis, WITHOUT WARRANTY OF ANY KIND, either express or implied. See the
%%   License for the specific language governing rights and limitations
%%   under the License.
%%
%%   The Original Code is RabbitMQ.
%%
%%   The Initial Developers of the Original Code are LShift Ltd,
%%   Cohesive Financial Technologies LLC, and Rabbit Technologies Ltd.
%%
%%   Portions created before 22-Nov-2008 00:00:00 GMT by LShift Ltd,
%%   Cohesive Financial Technologies LLC, or Rabbit Technologies Ltd
%%   are Copyright (C) 2007-2008 LShift Ltd, Cohesive Financial
%%   Technologies LLC, and Rabbit Technologies Ltd.
%%
%%   Portions created by LShift Ltd are Copyright (C) 2007-2009 LShift
%%   Ltd. Portions created by Cohesive Financial Technologies LLC are
%%   Copyright (C) 2007-2009 Cohesive Financial Technologies
%%   LLC. Portions created by Rabbit Technologies Ltd are Copyright
%%   (C) 2007-2009 Rabbit Technologies Ltd.
%%
%%   All Rights Reserved.
%%
%%   Contributor(s): ______________________________________.
%%

-module(rabbit_disk_queue).

-behaviour(gen_server2).

-export([start_link/0]).

-export([init/1, handle_call/3, handle_cast/2, handle_info/2,
         terminate/2, code_change/3]).

-export([publish/3, deliver/1, phantom_deliver/1, ack/2,
         tx_publish/1, tx_commit/3, tx_cancel/1,
         requeue/2, requeue_with_seqs/2, purge/1, delete_queue/1,
         dump_queue/1, delete_non_durable_queues/1, auto_ack_next_message/1
        ]).

<<<<<<< HEAD
-export([length/1, filesync/0]).
=======
-export([length/1, cache_info/0]).
>>>>>>> f39bd2ef

-export([stop/0, stop_and_obliterate/0,
         to_disk_only_mode/0, to_ram_disk_mode/0]).

-include("rabbit.hrl").

-define(WRITE_OK_SIZE_BITS,       8).
-define(WRITE_OK,                 255).
-define(INTEGER_SIZE_BYTES,       8).
-define(INTEGER_SIZE_BITS,        (8 * ?INTEGER_SIZE_BYTES)).
-define(MSG_LOC_NAME,             rabbit_disk_queue_msg_location).
-define(FILE_SUMMARY_ETS_NAME,    rabbit_disk_queue_file_summary).
-define(SEQUENCE_ETS_NAME,        rabbit_disk_queue_sequences).
-define(CACHE_ETS_NAME,           rabbit_disk_queue_cache).
-define(FILE_EXTENSION,           ".rdq").
-define(FILE_EXTENSION_TMP,       ".rdt").
-define(FILE_EXTENSION_DETS,      ".dets").
-define(FILE_PACKING_ADJUSTMENT,  (1 + (2* (?INTEGER_SIZE_BYTES)))).

-define(SERVER, ?MODULE).

-define(MAX_READ_FILE_HANDLES, 256).
-define(FILE_SIZE_LIMIT, (256*1024*1024)).

-define(SYNC_INTERVAL, 5). %% milliseconds

-record(dqstate,
        {msg_location_dets,       %% where are messages?
         msg_location_ets,        %% as above, but for ets version
         operation_mode,          %% ram_disk | disk_only
         file_summary,            %% what's in the files?
         sequences,               %% next read and write for each q
         current_file_num,        %% current file name as number
         current_file_name,       %% current file name
         current_file_handle,     %% current file handle
         current_offset,          %% current offset within current file
         current_dirty,           %% has the current file been written to
                                  %% since the last fsync?
         file_size_limit,         %% how big can our files get?
         read_file_handles,       %% file handles for reading (LRU)
         read_file_handles_limit, %% how many file handles can we open?
<<<<<<< HEAD
         on_sync_froms,           %% list of commiters to run on sync (reversed)
         timer_ref                %% TRef for our interval timer
=======
         message_cache            %% ets message cache
>>>>>>> f39bd2ef
        }).

%% The components:
%%
%% MsgLocation: this is a dets table which contains:
%%              {MsgId, RefCount, File, Offset, TotalSize}
%% FileSummary: this is an ets table which contains:
%%              {File, ValidTotalSize, ContiguousTop, Left, Right}
%% Sequences:   this is an ets table which contains:
%%              {Q, ReadSeqId, WriteSeqId, QueueLength}
%% rabbit_disk_queue: this is an mnesia table which contains:
%%              #dq_msg_loc { queue_and_seq_id = {Q, SeqId},
%%                            is_delivered = IsDelivered,
%%                            msg_id = MsgId,
%%                            next_seq_id = SeqId
%%                          }
%%

%% The basic idea is that messages are appended to the current file up
%% until that file becomes too big (> file_size_limit). At that point,
%% the file is closed and a new file is created on the _right_ of the
%% old file which is used for new messages. Files are named
%% numerically ascending, thus the file with the lowest name is the
%% eldest file.
%%
%% We need to keep track of which messages are in which files (this is
%% the MsgLocation table); how much useful data is in each file and
%% which files are on the left and right of each other. This is the
%% purpose of the FileSummary table.
%%
%% As messages are removed from files, holes appear in these
%% files. The field ValidTotalSize contains the total amount of useful
%% data left in the file, whilst ContiguousTop contains the amount of
%% valid data right at the start of each file. These are needed for
%% garbage collection.
%%
%% On publish, we write the message to disk, record the changes to
%% FileSummary and MsgLocation, and, should this be either a plain
%% publish, or followed by a tx_commit, we record the message in the
%% mnesia table. Sequences exists to enforce ordering of messages as
%% they are published within a queue.
%%
%% On delivery, we read the next message to be read from disk
%% (according to the ReadSeqId for the given queue) and record in the
%% mnesia table that the message has been delivered.
%%
%% On ack we remove the relevant entry from MsgLocation, update
%% FileSummary and delete from the mnesia table.
%%
%% In order to avoid extra mnesia searching, we return the SeqId
%% during delivery which must be returned in ack - it is not possible
%% to ack from MsgId alone.

%% As messages are ack'd, holes develop in the files. When we discover
%% that either a file is now empty or that it can be combined with the
%% useful data in either its left or right file, we compact the two
%% files together. This keeps disk utilisation high and aids
%% performance.
%%
%% Given the compaction between two files, the left file is considered
%% the ultimate destination for the good data in the right file. If
%% necessary, the good data in the left file which is fragmented
%% throughout the file is written out to a temporary file, then read
%% back in to form a contiguous chunk of good data at the start of the
%% left file. Thus the left file is garbage collected and
%% compacted. Then the good data from the right file is copied onto
%% the end of the left file. MsgLocation and FileSummary tables are
%% updated.
%%
%% On startup, we scan the files we discover, dealing with the
%% possibilites of a crash have occured during a compaction (this
%% consists of tidyup - the compaction is deliberately designed such
%% that data is duplicated on disk rather than risking it being lost),
%% and rebuild the dets and ets tables (MsgLocation, FileSummary,
%% Sequences) from what we find. We ensure that the messages we have
%% discovered on disk match exactly with the messages recorded in the
%% mnesia table.

%% MsgLocation is deliberately a dets table, and the mnesia table is
%% set to be a disk_only_table in order to ensure that we are not RAM
%% constrained. However, for performance reasons, it is possible to
%% call to_ram_disk_mode/0 which will alter the mnesia table to
%% disc_copies and convert MsgLocation to an ets table. This results
%% in a massive performance improvement, at the expense of greater RAM
%% usage. The idea is that when memory gets tight, we switch to
%% disk_only mode but otherwise try to run in ram_disk mode.

%% So, with this design, messages move to the left. Eventually, they
%% should end up in a contiguous block on the left and are then never
%% rewritten. But this isn't quite the case. If in a file there is one
%% message that is being ignored, for some reason, and messages in the
%% file to the right and in the current block are being read all the
%% time then it will repeatedly be the case that the good data from
%% both files can be combined and will be written out to a new
%% file. Whenever this happens, our shunned message will be rewritten.
%%
%% So, provided that we combine messages in the right order,
%% (i.e. left file, bottom to top, right file, bottom to top),
%% eventually our shunned message will end up at the bottom of the
%% left file. The compaction/combining algorithm is smart enough to
%% read in good data from the left file that is scattered throughout
%% (i.e. C and D in the below diagram), then truncate the file to just
%% above B (i.e. truncate to the limit of the good contiguous region
%% at the start of the file), then write C and D on top and then write
%% E, F and G from the right file on top. Thus contiguous blocks of
%% good data at the bottom of files are not rewritten (yes, this is
%% the data the size of which is tracked by the ContiguousTop
%% variable. Judicious use of a mirror is required).
%%
%% +-------+    +-------+         +-------+
%% |   X   |    |   G   |         |   G   |
%% +-------+    +-------+         +-------+
%% |   D   |    |   X   |         |   F   |
%% +-------+    +-------+         +-------+
%% |   X   |    |   X   |         |   E   |
%% +-------+    +-------+         +-------+
%% |   C   |    |   F   |   ===>  |   D   |
%% +-------+    +-------+         +-------+
%% |   X   |    |   X   |         |   C   |
%% +-------+    +-------+         +-------+
%% |   B   |    |   X   |         |   B   |
%% +-------+    +-------+         +-------+
%% |   A   |    |   E   |         |   A   |
%% +-------+    +-------+         +-------+
%%   left         right             left
%%
%% From this reasoning, we do have a bound on the number of times the
%% message is rewritten. From when it is inserted, there can be no
%% files inserted between it and the head of the queue, and the worst
%% case is that everytime it is rewritten, it moves one position lower
%% in the file (for it to stay at the same position requires that
%% there are no holes beneath it, which means truncate would be used
%% and so it would not be rewritten at all). Thus this seems to
%% suggest the limit is the number of messages ahead of it in the
%% queue, though it's likely that that's pessimistic, given the
%% requirements for compaction/combination of files.
%%
%% The other property is that we have is the bound on the lowest
%% utilisation, which should be 50% - worst case is that all files are
%% fractionally over half full and can't be combined (equivalent is
%% alternating full files and files with only one tiny message in
%% them).

%% ---- SPECS ----

-ifdef(use_specs).

-type(seq_id() :: non_neg_integer()).
-type(seq_id_or_next() :: ( seq_id() | 'next' )).

-spec(start_link/0 :: () ->
              ({'ok', pid()} | 'ignore' | {'error', any()})).
-spec(publish/3 :: (queue_name(), message(), bool()) -> 'ok').
-spec(deliver/1 :: (queue_name()) ->
             ('empty' | {message(), non_neg_integer(),
                         bool(), {msg_id(), seq_id()}, non_neg_integer()})).
-spec(phantom_deliver/1 :: (queue_name()) ->
             ( 'empty' | {msg_id(), bool(), {msg_id(), seq_id()},
                          non_neg_integer()})).
-spec(ack/2 :: (queue_name(), [{msg_id(), seq_id()}]) -> 'ok').
-spec(tx_publish/1 :: (message()) -> 'ok').
-spec(tx_commit/3 :: (queue_name(), [msg_id()], [{msg_id(), seq_id()}]) ->
             'ok').
-spec(tx_cancel/1 :: ([msg_id()]) -> 'ok').
-spec(requeue/2 :: (queue_name(), [{msg_id(), seq_id()}]) -> 'ok').
-spec(requeue_with_seqs/2 ::
      (queue_name(),
       [{{msg_id(), seq_id()}, {seq_id_or_next(), bool()}}]) -> 'ok').
-spec(purge/1 :: (queue_name()) -> non_neg_integer()).
-spec(dump_queue/1 :: (queue_name()) ->
             [{msg_id(), binary(), non_neg_integer(), bool(),
               {msg_id(), seq_id()}, seq_id()}]).
-spec(delete_non_durable_queues/1 :: (set()) -> 'ok').
-spec(stop/0 :: () -> 'ok').
-spec(stop_and_obliterate/0 :: () -> 'ok').
-spec(to_ram_disk_mode/0 :: () -> 'ok').
-spec(to_disk_only_mode/0 :: () -> 'ok').
-spec(length/1 :: (queue_name()) -> non_neg_integer()).
<<<<<<< HEAD
-spec(filesync/0 :: () -> 'ok').
=======
-spec(cache_info/0 :: () -> [{atom(), term()}]).
>>>>>>> f39bd2ef

-endif.

%% ---- PUBLIC API ----

start_link() ->
    gen_server2:start_link({local, ?SERVER}, ?MODULE,
                           [?FILE_SIZE_LIMIT, ?MAX_READ_FILE_HANDLES], []).

publish(Q, Message = #basic_message {}, false) ->
    gen_server2:cast(?SERVER, {publish, Q, Message});
publish(Q, Message = #basic_message {}, true) ->
    gen_server2:call(?SERVER, {publish, Q, Message}, infinity).

deliver(Q) ->
    gen_server2:call(?SERVER, {deliver, Q}, infinity).

phantom_deliver(Q) ->
    gen_server2:call(?SERVER, {phantom_deliver, Q}, infinity).

ack(Q, MsgSeqIds) when is_list(MsgSeqIds) ->
    gen_server2:cast(?SERVER, {ack, Q, MsgSeqIds}).

auto_ack_next_message(Q) ->
    gen_server2:cast(?SERVER, {auto_ack_next_message, Q}).

tx_publish(Message = #basic_message {}) ->
    gen_server2:cast(?SERVER, {tx_publish, Message}).

tx_commit(Q, PubMsgIds, AckSeqIds)
  when is_list(PubMsgIds) andalso is_list(AckSeqIds) ->
    gen_server2:call(?SERVER, {tx_commit, Q, PubMsgIds, AckSeqIds}, infinity).

tx_cancel(MsgIds) when is_list(MsgIds) ->
    gen_server2:cast(?SERVER, {tx_cancel, MsgIds}).

requeue(Q, MsgSeqIds) when is_list(MsgSeqIds) ->
    gen_server2:cast(?SERVER, {requeue, Q, MsgSeqIds}).

requeue_with_seqs(Q, MsgSeqSeqIds) when is_list(MsgSeqSeqIds) ->
    gen_server2:cast(?SERVER, {requeue_with_seqs, Q, MsgSeqSeqIds}).

purge(Q) ->
    gen_server2:call(?SERVER, {purge, Q}, infinity).

delete_queue(Q) ->
    gen_server2:cast(?SERVER, {delete_queue, Q}).

dump_queue(Q) ->
    gen_server2:call(?SERVER, {dump_queue, Q}, infinity).

delete_non_durable_queues(DurableQueues) ->
    gen_server2:call(?SERVER, {delete_non_durable_queues, DurableQueues},
                     infinity).

stop() ->
    gen_server2:call(?SERVER, stop, infinity).

stop_and_obliterate() ->
    gen_server2:call(?SERVER, stop_vaporise, infinity).

to_disk_only_mode() ->
    gen_server2:pcall(?SERVER, 9, to_disk_only_mode, infinity).

to_ram_disk_mode() ->
    gen_server2:pcall(?SERVER, 9, to_ram_disk_mode, infinity).

length(Q) ->
    gen_server2:call(?SERVER, {length, Q}, infinity).

<<<<<<< HEAD
filesync() ->
    gen_server2:pcast(?SERVER, 10, filesync).
=======
cache_info() ->
    gen_server2:call(?SERVER, cache_info, infinity).
>>>>>>> f39bd2ef

%% ---- GEN-SERVER INTERNAL API ----

init([FileSizeLimit, ReadFileHandlesLimit]) ->
    %% If the gen_server is part of a supervision tree and is ordered
    %% by its supervisor to terminate, terminate will be called with
    %% Reason=shutdown if the following conditions apply:
    %%     * the gen_server has been set to trap exit signals, and
    %%     * the shutdown strategy as defined in the supervisor's
    %%       child specification is an integer timeout value, not
    %%       brutal_kill.
    %% Otherwise, the gen_server will be immediately terminated.
    process_flag(trap_exit, true),
    Node = node(),
    ok = 
        case mnesia:change_table_copy_type(rabbit_disk_queue, Node,
                                           disc_only_copies) of
            {atomic, ok} -> ok;
            {aborted, {already_exists, rabbit_disk_queue, Node,
                       disc_only_copies}} -> ok;
            E -> E
        end,
    ok = filelib:ensure_dir(form_filename("nothing")),
    file:delete(form_filename(atom_to_list(?MSG_LOC_NAME) ++
                              ?FILE_EXTENSION_DETS)),
    {ok, MsgLocationDets} =
        dets:open_file(?MSG_LOC_NAME,
                       [{file, form_filename(atom_to_list(?MSG_LOC_NAME) ++
                                             ?FILE_EXTENSION_DETS)},
                        {min_no_slots, 1024*1024},
                        %% man says this should be <= 32M. But it works...
                        {max_no_slots, 1024*1024*1024},
                        {type, set}
                       ]),

    %% it would be better to have this as private, but dets:from_ets/2
    %% seems to blow up if it is set private
    MsgLocationEts = ets:new(?MSG_LOC_NAME, [set, protected]),

    InitName = "0" ++ ?FILE_EXTENSION,
    State =
        #dqstate { msg_location_dets       = MsgLocationDets,
                   msg_location_ets        = MsgLocationEts,
                   operation_mode          = disk_only,
                   file_summary            = ets:new(?FILE_SUMMARY_ETS_NAME,
                                                     [set, private]),
                   sequences               = ets:new(?SEQUENCE_ETS_NAME,
                                                     [set, private]),
                   current_file_num        = 0,
                   current_file_name       = InitName,
                   current_file_handle     = undefined,
                   current_offset          = 0,
                   current_dirty           = false,
                   file_size_limit         = FileSizeLimit,
                   read_file_handles       = {dict:new(), gb_trees:empty()},
                   read_file_handles_limit = ReadFileHandlesLimit,
<<<<<<< HEAD
                   on_sync_froms           = [],
                   timer_ref               = undefined
                  },
=======
                   message_cache           = ets:new(?CACHE_ETS_NAME,
                                                     [set, private])
                 },
>>>>>>> f39bd2ef
    {ok, State1 = #dqstate { current_file_name = CurrentName,
                             current_offset = Offset } } =
        load_from_disk(State),
    Path = form_filename(CurrentName),
    Exists = case file:read_file_info(Path) of
                 {error,enoent} -> false;
                 {ok, _} -> true
             end,
    %% read is only needed so that we can seek
    {ok, FileHdl} = file:open(Path, [read, write, raw, binary, delayed_write]),
    case Exists of
        true -> {ok, Offset} = file:position(FileHdl, {bof, Offset});
        false -> %% new file, so preallocate
            ok = preallocate(FileHdl, FileSizeLimit, Offset)
    end,
    {ok, State1 #dqstate { current_file_handle = FileHdl }}.

handle_call({publish, Q, Message}, _From, State) ->
    {ok, MsgSeqId, State1} =
<<<<<<< HEAD
        internal_publish(Q, MsgId, next, MsgBody, true, State),
    reply(MsgSeqId, State1);
=======
        internal_publish(Q, Message, next, true, State),
    {reply, MsgSeqId, State1};
>>>>>>> f39bd2ef
handle_call({deliver, Q}, _From, State) ->
    {ok, Result, State1} = internal_deliver(Q, true, false, State),
    reply(Result, State1);
handle_call({phantom_deliver, Q}, _From, State) ->
    {ok, Result, State1} = internal_deliver(Q, false, false, State),
    reply(Result, State1);
handle_call({tx_commit, Q, PubMsgIds, AckSeqIds}, From, State) ->
    PubMsgSeqIds = zip_with_tail(PubMsgIds, {duplicate, next}),
    {Reply, State1} =
        internal_tx_commit(Q, PubMsgSeqIds, AckSeqIds, From, State),
    case Reply of
        true -> reply(ok, State1);
        false -> noreply(State1)
    end;
handle_call({purge, Q}, _From, State) ->
    {ok, Count, State1} = internal_purge(Q, State),
    reply(Count, State1);
handle_call(stop, _From, State) ->
    {stop, normal, ok, State}; %% gen_server now calls terminate
handle_call(stop_vaporise, _From, State) ->
    State1 = #dqstate { file_summary = FileSummary,
                        sequences = Sequences } =
        shutdown(State), %% tidy up file handles early
    {atomic, ok} = mnesia:clear_table(rabbit_disk_queue),
    true = ets:delete(FileSummary),
    true = ets:delete(Sequences),
    lists:foreach(fun file:delete/1, filelib:wildcard(form_filename("*"))),
    {stop, normal, ok,
     State1 #dqstate { current_file_handle = undefined,
                       read_file_handles = {dict:new(), gb_trees:empty()}}};
    %% gen_server now calls terminate, which then calls shutdown
handle_call(to_disk_only_mode, _From,
            State = #dqstate { operation_mode = disk_only }) ->
    reply(ok, State);
handle_call(to_disk_only_mode, _From,
            State = #dqstate { operation_mode = ram_disk,
                               msg_location_dets = MsgLocationDets,
                               msg_location_ets = MsgLocationEts }) ->
    rabbit_log:info("Converting disk queue to disk only mode~n", []),
    {atomic, ok} = mnesia:change_table_copy_type(rabbit_disk_queue, node(),
                                                 disc_only_copies),
    ok = dets:from_ets(MsgLocationDets, MsgLocationEts),
    true = ets:delete_all_objects(MsgLocationEts),
    reply(ok, State #dqstate { operation_mode = disk_only });
handle_call(to_ram_disk_mode, _From,
            State = #dqstate { operation_mode = ram_disk }) ->
    reply(ok, State);
handle_call(to_ram_disk_mode, _From,
            State = #dqstate { operation_mode = disk_only,
                               msg_location_dets = MsgLocationDets,
                               msg_location_ets = MsgLocationEts }) ->
    rabbit_log:info("Converting disk queue to ram disk mode~n", []),
    {atomic, ok} = mnesia:change_table_copy_type(rabbit_disk_queue, node(),
                                                 disc_copies),
    true = ets:from_dets(MsgLocationEts, MsgLocationDets),
    ok = dets:delete_all_objects(MsgLocationDets),
    reply(ok, State #dqstate { operation_mode = ram_disk });
handle_call({length, Q}, _From, State = #dqstate { sequences = Sequences }) ->
    {_ReadSeqId, _WriteSeqId, Length} = sequence_lookup(Sequences, Q),
    reply(Length, State);
handle_call({dump_queue, Q}, _From, State) ->
    {Result, State1} = internal_dump_queue(Q, State),
    reply(Result, State1);
handle_call({delete_non_durable_queues, DurableQueues}, _From, State) ->
    {ok, State1} = internal_delete_non_durable_queues(DurableQueues, State),
<<<<<<< HEAD
    reply(ok, State1).
=======
    {reply, ok, State1};
handle_call(cache_info, _From, State = #dqstate { message_cache = Cache }) ->
    {reply, ets:info(Cache), State}.
>>>>>>> f39bd2ef

handle_cast({publish, Q, Message}, State) ->
    {ok, _MsgSeqId, State1} =
<<<<<<< HEAD
        internal_publish(Q, MsgId, next, MsgBody, false, State),
    noreply(State1);
=======
        internal_publish(Q, Message, next, false, State),
    {noreply, State1};
>>>>>>> f39bd2ef
handle_cast({ack, Q, MsgSeqIds}, State) ->
    {ok, State1} = internal_ack(Q, MsgSeqIds, State),
    noreply(State1);
handle_cast({auto_ack_next_message, Q}, State) ->
    {ok, State1} = internal_auto_ack(Q, State),
<<<<<<< HEAD
    noreply(State1);
handle_cast({tx_publish, MsgId, MsgBody}, State) ->
    {ok, State1} = internal_tx_publish(MsgId, MsgBody, State),
    noreply(State1);
=======
    {noreply, State1};
handle_cast({tx_publish, Message = #basic_message { guid = MsgId }}, State) ->
    {ok, State1} = internal_tx_publish(MsgId, Message, State),
    {noreply, State1};
>>>>>>> f39bd2ef
handle_cast({tx_cancel, MsgIds}, State) ->
    {ok, State1} = internal_tx_cancel(MsgIds, State),
    noreply(State1);
handle_cast({requeue, Q, MsgSeqIds}, State) ->
    MsgSeqSeqIds = zip_with_tail(MsgSeqIds, {duplicate, {next, true}}),
    {ok, State1} = internal_requeue(Q, MsgSeqSeqIds, State),
    noreply(State1);
handle_cast({requeue_with_seqs, Q, MsgSeqSeqIds}, State) ->
    {ok, State1} = internal_requeue(Q, MsgSeqSeqIds, State),
    noreply(State1);
handle_cast({delete_queue, Q}, State) ->
    {ok, State1} = internal_delete_queue(Q, State),
    noreply(State1);
handle_cast(filesync, State) ->
    noreply(sync_current_file_handle(State)).

handle_info({'EXIT', _Pid, Reason}, State) ->
    {stop, Reason, State};
handle_info(timeout, State = #dqstate { current_dirty = true }) ->
    noreply(sync_current_file_handle(State));
handle_info(_Info, State) ->
    {noreply, State}.

terminate(_Reason, State) ->
    shutdown(State).

shutdown(State = #dqstate { msg_location_dets = MsgLocationDets,
                            msg_location_ets = MsgLocationEts,
                            current_file_handle = FileHdl,
                            read_file_handles = {ReadHdls, _ReadHdlsAge}
                          }) ->
    State1 = stop_commit_timer(State),
    %% deliberately ignoring return codes here
    dets:close(MsgLocationDets),
    file:delete(form_filename(atom_to_list(?MSG_LOC_NAME) ++
                              ?FILE_EXTENSION_DETS)),
    true = ets:delete_all_objects(MsgLocationEts),
    case FileHdl of
        undefined -> ok;
        _ -> sync_current_file_handle(State),
             file:close(FileHdl)
    end,
    dict:fold(fun (_File, Hdl, _Acc) ->
                     file:close(Hdl)
              end, ok, ReadHdls),
    State1 #dqstate { current_file_handle = undefined,
                      current_dirty = false,
                      read_file_handles = {dict:new(), gb_trees:empty()}
                    }.

code_change(_OldVsn, State, _Extra) ->
    {ok, State}.

%% ---- UTILITY FUNCTIONS ----

noreply(NewState = #dqstate { current_dirty = true }) ->
    {noreply, start_commit_timer(NewState), 0};
noreply(NewState) ->
    {noreply, stop_commit_timer(NewState), infinity}.

reply(Reply, NewState = #dqstate { current_dirty = true }) ->
    {reply, Reply, start_commit_timer(NewState), 0};
reply(Reply, NewState) ->
    {reply, Reply, stop_commit_timer(NewState), infinity}.

form_filename(Name) ->
    filename:join(base_directory(), Name).

base_directory() ->
    filename:join(mnesia:system_info(directory), "rabbit_disk_queue/").

zip_with_tail(List1, List2) when length(List1) =:= length(List2) ->
    lists:zip(List1, List2);
zip_with_tail(List = [_|Tail], {last, E}) ->
    zip_with_tail(List, Tail ++ [E]);
zip_with_tail(List, {duplicate, E}) ->
    zip_with_tail(List, lists:duplicate(erlang:length(List), E)).

dets_ets_lookup(#dqstate { msg_location_dets = MsgLocationDets,
                           operation_mode = disk_only },
                Key) ->
    dets:lookup(MsgLocationDets, Key);
dets_ets_lookup(#dqstate { msg_location_ets = MsgLocationEts,
                           operation_mode = ram_disk },
                Key) ->
    ets:lookup(MsgLocationEts, Key).

dets_ets_delete(#dqstate { msg_location_dets = MsgLocationDets,
                           operation_mode = disk_only },
                Key) ->
    ok = dets:delete(MsgLocationDets, Key);
dets_ets_delete(#dqstate { msg_location_ets = MsgLocationEts,
                           operation_mode = ram_disk },
                Key) ->
    true = ets:delete(MsgLocationEts, Key),
    ok.

dets_ets_insert(#dqstate { msg_location_dets = MsgLocationDets,
                           operation_mode = disk_only },
                Obj) ->
    ok = dets:insert(MsgLocationDets, Obj);
dets_ets_insert(#dqstate { msg_location_ets = MsgLocationEts,
                           operation_mode = ram_disk },
                Obj) ->
    true = ets:insert(MsgLocationEts, Obj),
    ok.

dets_ets_insert_new(#dqstate { msg_location_dets = MsgLocationDets,
                               operation_mode = disk_only },
                    Obj) ->
    true = dets:insert_new(MsgLocationDets, Obj);
dets_ets_insert_new(#dqstate { msg_location_ets = MsgLocationEts,
                               operation_mode = ram_disk },
                    Obj) ->
    true = ets:insert_new(MsgLocationEts, Obj).

dets_ets_match_object(#dqstate { msg_location_dets = MsgLocationDets,
                                 operation_mode = disk_only },
                      Obj) ->
    dets:match_object(MsgLocationDets, Obj);
dets_ets_match_object(#dqstate { msg_location_ets = MsgLocationEts,
                                 operation_mode = ram_disk },
                      Obj) ->
    ets:match_object(MsgLocationEts, Obj).

find_next_seq_id(CurrentSeq, next) ->
    CurrentSeq + 1;
find_next_seq_id(CurrentSeq, NextSeqId)
  when NextSeqId > CurrentSeq ->
    NextSeqId.

determine_next_read_id(CurrentReadWrite, CurrentReadWrite, CurrentReadWrite) ->
    CurrentReadWrite;
determine_next_read_id(CurrentRead, _CurrentWrite, next) ->
    CurrentRead;
determine_next_read_id(CurrentReadWrite, CurrentReadWrite, NextWrite)
  when NextWrite > CurrentReadWrite ->
    NextWrite;
determine_next_read_id(CurrentRead, CurrentWrite, NextWrite)
  when NextWrite >= CurrentWrite ->
    CurrentRead.

get_read_handle(File, State =
                #dqstate { read_file_handles = {ReadHdls, ReadHdlsAge},
                           read_file_handles_limit = ReadFileHandlesLimit,
                           current_file_name = CurName,
                           current_dirty = IsDirty
                         }) ->
    State1 = if CurName =:= File andalso IsDirty ->
                     sync_current_file_handle(State);
                true -> State
             end,
    Now = now(),
    {FileHdl, ReadHdls1, ReadHdlsAge1} =
        case dict:find(File, ReadHdls) of
            error ->
                {ok, Hdl} = file:open(form_filename(File),
                                      [read, raw, binary,
                                       read_ahead]),
                case dict:size(ReadHdls) < ReadFileHandlesLimit of
                    true ->
                        {Hdl, ReadHdls, ReadHdlsAge};
                    _False ->
                        {Then, OldFile, ReadHdlsAge2} =
                            gb_trees:take_smallest(ReadHdlsAge),
                        {ok, {OldHdl, Then}} =
                            dict:find(OldFile, ReadHdls),
                        ok = file:close(OldHdl),
                        {Hdl, dict:erase(OldFile, ReadHdls), ReadHdlsAge2}
                end;
            {ok, {Hdl, Then}} ->
                {Hdl, ReadHdls, gb_trees:delete(Then, ReadHdlsAge)}
        end,
    ReadHdls2 = dict:store(File, {FileHdl, Now}, ReadHdls1),
    ReadHdlsAge3 = gb_trees:enter(Now, File, ReadHdlsAge1),
    {FileHdl,
     State1 #dqstate { read_file_handles = {ReadHdls2, ReadHdlsAge3} }}.

adjust_last_msg_seq_id(_Q, ExpectedSeqId, next, _Mode) ->
    ExpectedSeqId;
adjust_last_msg_seq_id(_Q, 0, SuppliedSeqId, _Mode) ->
    SuppliedSeqId;
adjust_last_msg_seq_id(_Q, ExpectedSeqId, ExpectedSeqId, _Mode) ->
    ExpectedSeqId;
adjust_last_msg_seq_id(Q, ExpectedSeqId, SuppliedSeqId, dirty)
  when SuppliedSeqId > ExpectedSeqId ->
    [Obj] = mnesia:dirty_read(rabbit_disk_queue, {Q, ExpectedSeqId - 1}),
    ok = mnesia:dirty_write(rabbit_disk_queue,
                            Obj #dq_msg_loc { next_seq_id = SuppliedSeqId }),
    SuppliedSeqId;
adjust_last_msg_seq_id(Q, ExpectedSeqId, SuppliedSeqId, Lock)
  when SuppliedSeqId > ExpectedSeqId ->
    [Obj] = mnesia:read(rabbit_disk_queue, {Q, ExpectedSeqId - 1}, Lock),
    ok = mnesia:write(rabbit_disk_queue,
                      Obj #dq_msg_loc { next_seq_id = SuppliedSeqId },
                      Lock),
    SuppliedSeqId.

sequence_lookup(Sequences, Q) ->
    case ets:lookup(Sequences, Q) of
        [] ->
            {0, 0, 0};
        [{Q, ReadSeqId, WriteSeqId, Length}] ->
            {ReadSeqId, WriteSeqId, Length}
    end.

<<<<<<< HEAD
start_commit_timer(State = #dqstate { timer_ref = undefined }) ->
    {ok, TRef} = timer:apply_after(?SYNC_INTERVAL, ?MODULE, filesync, []),
    State #dqstate { timer_ref = TRef };
start_commit_timer(State) ->
    State.

stop_commit_timer(State = #dqstate { timer_ref = undefined }) ->
    State;
stop_commit_timer(State = #dqstate { timer_ref = TRef }) ->
    {ok, cancel} = timer:cancel(TRef),
    State #dqstate { timer_ref = undefined }.

sync_current_file_handle(State = #dqstate { current_dirty = false,
                                            on_sync_froms = [] }) ->
    State;
sync_current_file_handle(State = #dqstate { current_file_handle = CurHdl,
                                            current_dirty = IsDirty,
                                            on_sync_froms = Froms
                                          }) ->
    ok = case IsDirty of
             true -> file:sync(CurHdl);
             false -> ok
         end,
    lists:map(fun (From) -> gen_server2:reply(From, ok) end,
              lists:reverse(Froms)),
    State #dqstate { current_dirty = false, on_sync_froms = [] }.
=======
msg_to_bin(Msg = #basic_message { content = Content }) ->
    ClearedContent = rabbit_binary_parser:clear_decoded_content(Content),
    term_to_binary(Msg #basic_message { content = ClearedContent }).

bin_to_msg(MsgBin) ->
    binary_to_term(MsgBin).

remove_cache_entry(MsgId, #dqstate { message_cache = Cache }) ->
    true = ets:delete(Cache, MsgId),
    ok.

fetch_and_increment_cache(MsgId, #dqstate { message_cache = Cache }) ->
    case ets:lookup(Cache, MsgId) of
        [] ->
            not_found;
        [{MsgId, Message, MsgSize, _RefCount}] ->
            NewRefCount = ets:update_counter(Cache, MsgId, {4, 1}),
            {Message, MsgSize, NewRefCount}
    end.

decrement_cache(MsgId, #dqstate { message_cache = Cache }) ->
    true = try case ets:update_counter(Cache, MsgId, {4, -1}) of
                   0  -> ets:delete(Cache, MsgId);
                   _N -> true
               end
           catch error:badarg -> 
                   %% MsgId is not in there because although it's been
                   %% delivered, it's never actually been read (think:
                   %% persistent message in mixed queue)
                   true
           end,
    ok.

insert_into_cache(Message = #basic_message { guid = MsgId },
                  MsgSize, #dqstate { message_cache = Cache }) ->
    true = ets:insert_new(Cache, {MsgId, Message, MsgSize, 1}),
    ok.
>>>>>>> f39bd2ef

%% ---- INTERNAL RAW FUNCTIONS ----

internal_deliver(Q, ReadMsg, FakeDeliver,
                 State = #dqstate { sequences = Sequences }) ->
    case ets:lookup(Sequences, Q) of
        [] -> {ok, empty, State};
        [{Q, SeqId, SeqId, 0}] -> {ok, empty, State};
        [{Q, ReadSeqId, WriteSeqId, Length}] when Length > 0 ->
            Remaining = Length - 1,
            {ok, Result, NextReadSeqId, State1} =
                internal_read_message(
                  Q, ReadSeqId, FakeDeliver, ReadMsg, State),
            true = ets:insert(Sequences,
                              {Q, NextReadSeqId, WriteSeqId, Remaining}),
            {ok,
             case Result of
                 {MsgId, Delivered, {MsgId, ReadSeqId}} ->
                     {MsgId, Delivered, {MsgId, ReadSeqId}, Remaining};
                 {Message, BodySize, Delivered, {MsgId, ReadSeqId}} ->
                     {Message, BodySize, Delivered, {MsgId, ReadSeqId},
                      Remaining}
             end, State1}
    end.

internal_read_message(Q, ReadSeqId, FakeDeliver, ReadMsg, State) ->
    [Obj =
     #dq_msg_loc {is_delivered = Delivered, msg_id = MsgId,
                  next_seq_id = NextReadSeqId}] =
        mnesia:dirty_read(rabbit_disk_queue, {Q, ReadSeqId}),
    [{MsgId, RefCount, File, Offset, TotalSize}] =
        dets_ets_lookup(State, MsgId),
    ok =
        if FakeDeliver orelse Delivered -> ok;
           true ->
                mnesia:dirty_write(rabbit_disk_queue,
                                   Obj #dq_msg_loc {is_delivered = true})
        end,
    case ReadMsg of
        true ->
            case fetch_and_increment_cache(MsgId, State) of
                not_found ->
                    {FileHdl, State1} = get_read_handle(File, State),
                    {ok, {MsgBody, BodySize}} =
                        read_message_at_offset(FileHdl, Offset, TotalSize),
                    Message = bin_to_msg(MsgBody),
                    ok = case RefCount of
                             1 ->
                                 %% it's not in the cache and we only
                                 %% have 1 queue with the message. So
                                 %% don't bother putting it in the
                                 %% cache.
                                 ok;
                             _ -> insert_into_cache(Message, BodySize, State1)
                         end,
                    {ok, {Message, BodySize, Delivered, {MsgId, ReadSeqId}},
                     NextReadSeqId, State1};
                {Message, BodySize, _RefCount} ->
                    {ok, {Message, BodySize, Delivered, {MsgId, ReadSeqId}},
                     NextReadSeqId, State}
            end;
        false ->
            {ok, {MsgId, Delivered, {MsgId, ReadSeqId}}, NextReadSeqId, State}
    end.

internal_auto_ack(Q, State) ->
    case internal_deliver(Q, false, true, State) of
        {ok, empty, State1} -> {ok, State1};
        {ok, {_MsgId, _Delivered, MsgSeqId, _Remaining}, State1} ->
            remove_messages(Q, [MsgSeqId], true, State1)
    end.        

internal_ack(Q, MsgSeqIds, State) ->
    remove_messages(Q, MsgSeqIds, true, State).

%% Q is only needed if MnesiaDelete /= false
%% called from ack with MnesiaDelete = true
%% called from tx_commit with MnesiaDelete = txn
%% called from tx_cancel with MnesiaDelete = false
%% called from purge with MnesiaDelete = txn
%% called from delete_queue with MnesiaDelete = txn
remove_messages(Q, MsgSeqIds, MnesiaDelete,
                State = #dqstate { file_summary = FileSummary,
                                   current_file_name = CurName
                                 }) ->
    Files =
        lists:foldl(
          fun ({MsgId, SeqId}, Files1) ->
                  [{MsgId, RefCount, File, Offset, TotalSize}] =
                      dets_ets_lookup(State, MsgId),
                  Files2 =
                      case RefCount of
                          1 ->
                              ok = dets_ets_delete(State, MsgId),
                              ok = remove_cache_entry(MsgId, State),
                              [{File, ValidTotalSize, ContiguousTop,
                                Left, Right}] = ets:lookup(FileSummary, File),
                              ContiguousTop1 =
                                  lists:min([ContiguousTop, Offset]),
                              true =
                                  ets:insert(FileSummary,
                                             {File, (ValidTotalSize-TotalSize-
                                                     ?FILE_PACKING_ADJUSTMENT),
                                                 ContiguousTop1, Left, Right}),
                              if CurName =:= File -> Files1;
                                 true -> sets:add_element(File, Files1)
                              end;
                          _ when 1 < RefCount ->
                              ok = decrement_cache(MsgId, State),
                              ok = dets_ets_insert(
                                     State, {MsgId, RefCount - 1,
                                             File, Offset, TotalSize}),
                              Files1
                      end,
                  ok = case MnesiaDelete of
                           true -> mnesia:dirty_delete(rabbit_disk_queue,
                                                       {Q, SeqId});
                           txn -> mnesia:delete(rabbit_disk_queue,
                                                {Q, SeqId}, write);
                           _ -> ok
                       end,
                  Files2
          end, sets:new(), MsgSeqIds),
    State1 = compact(Files, State),
    {ok, State1}.

internal_tx_publish(MsgId, Message,
                    State = #dqstate { current_file_handle = CurHdl,
                                       current_file_name = CurName,
                                       current_offset = CurOffset,
                                       file_summary = FileSummary
                                      }) ->
    case dets_ets_lookup(State, MsgId) of
        [] ->
            %% New message, lots to do
            {ok, TotalSize} =
                append_message(CurHdl, MsgId, msg_to_bin(Message)),
            true = dets_ets_insert_new(State, {MsgId, 1, CurName,
                                               CurOffset, TotalSize}),
            [{CurName, ValidTotalSize, ContiguousTop, Left, undefined}] =
                ets:lookup(FileSummary, CurName),
            ValidTotalSize1 = ValidTotalSize + TotalSize +
                ?FILE_PACKING_ADJUSTMENT,
            ContiguousTop1 = if CurOffset =:= ContiguousTop ->
                                     %% can't be any holes in this file
                                     ValidTotalSize1;
                                true -> ContiguousTop
                             end,
            true = ets:insert(FileSummary, {CurName, ValidTotalSize1,
                                            ContiguousTop1, Left, undefined}),
            NextOffset = CurOffset + TotalSize + ?FILE_PACKING_ADJUSTMENT,
            maybe_roll_to_new_file(
              NextOffset, State #dqstate {current_offset = NextOffset,
                                          current_dirty = true});
        [{MsgId, RefCount, File, Offset, TotalSize}] ->
            %% We already know about it, just update counter
            ok = dets_ets_insert(State, {MsgId, RefCount + 1, File,
                                         Offset, TotalSize}),
            {ok, State}
    end.

%% can call this with PubMsgSeqIds as zip(PubMsgIds, duplicate(N, next))
internal_tx_commit(Q, PubMsgSeqIds, AckSeqIds, From,
                   State = #dqstate { sequences = Sequences,
                                      current_file_name = CurFile,
                                      current_dirty = IsDirty,
                                      on_sync_froms = SyncFroms
                                    }) ->
    {PubList, PubAcc, ReadSeqId, Length} =
        case PubMsgSeqIds of
            [] -> {[], undefined, undefined, undefined};
            [{_, FirstSeqIdTo}|_] ->
                {InitReadSeqId, InitWriteSeqId, InitLength} =
                    sequence_lookup(Sequences, Q),
                InitReadSeqId1 = determine_next_read_id(
                                   InitReadSeqId, InitWriteSeqId, FirstSeqIdTo),
                { zip_with_tail(PubMsgSeqIds, {last, {next, next}}),
                  InitWriteSeqId, InitReadSeqId1, InitLength}
        end,
    {atomic, {InCurFile, WriteSeqId, State1}} =
        mnesia:transaction(
          fun() ->
                  ok = mnesia:write_lock_table(rabbit_disk_queue),
                  %% must deal with publishes first, if we didn't
                  %% then we could end up acking a message before
                  %% it's been published, which is clearly
                  %% nonsense. I.e. in commit, do not do things in an
                  %% order which _could_not_ have happened.
                  {InCurFile1, WriteSeqId1} =
                      lists:foldl(
                        fun ({{MsgId, SeqId}, {_NextMsgId, NextSeqId}},
                             {InCurFileAcc, ExpectedSeqId}) ->
                                [{MsgId, _RefCount, File, _Offset,
                                  _TotalSize}] = dets_ets_lookup(State, MsgId),
                                 SeqId1 = adjust_last_msg_seq_id(
                                            Q, ExpectedSeqId, SeqId, write),
                                 NextSeqId1 =
                                    find_next_seq_id(SeqId1, NextSeqId),
                                 ok = mnesia:write(
                                        rabbit_disk_queue,
                                        #dq_msg_loc { queue_and_seq_id =
                                                      {Q, SeqId1},
                                                      msg_id = MsgId,
                                                      is_delivered = false,
                                                      next_seq_id = NextSeqId1
                                                     },
                                        write),
                                 {InCurFileAcc orelse File =:= CurFile,
                                  NextSeqId1}
                         end, {false, PubAcc}, PubList),
                   {ok, State2} = remove_messages(Q, AckSeqIds, txn, State),
                   {InCurFile1, WriteSeqId1, State2}
          end),
    true = case PubList of
               [] -> true;
               _  -> ets:insert(Sequences, {Q, ReadSeqId, WriteSeqId,
                                            Length + erlang:length(PubList)})
           end,
    if IsDirty andalso InCurFile ->
            {false, State1 #dqstate { on_sync_froms = [From | SyncFroms] }};
       true ->
            {true, State1}
    end.

%% SeqId can be 'next'
internal_publish(Q, Message = #basic_message { guid = MsgId }, SeqId,
                 IsDelivered, State) ->
    {ok, State1 = #dqstate { sequences = Sequences }} =
        internal_tx_publish(MsgId, Message, State),
    {ReadSeqId, WriteSeqId, Length} =
        sequence_lookup(Sequences, Q),
    ReadSeqId3 = determine_next_read_id(ReadSeqId, WriteSeqId, SeqId),
    WriteSeqId3 = adjust_last_msg_seq_id(Q, WriteSeqId, SeqId, dirty),
    WriteSeqId3Next = WriteSeqId3 + 1,
    ok = mnesia:dirty_write(rabbit_disk_queue,
                            #dq_msg_loc { queue_and_seq_id = {Q, WriteSeqId3},
                                          msg_id = MsgId,
                                          next_seq_id = WriteSeqId3Next,
                                          is_delivered = IsDelivered}),
    true = ets:insert(Sequences, {Q, ReadSeqId3, WriteSeqId3Next, Length + 1}),
    {ok, {MsgId, WriteSeqId3}, State1}.

internal_tx_cancel(MsgIds, State) ->
    %% we don't need seq ids because we're not touching mnesia,
    %% because seqids were never assigned
    MsgSeqIds = zip_with_tail(MsgIds, {duplicate, undefined}),
    remove_messages(undefined, MsgSeqIds, false, State).

internal_requeue(_Q, [], State) ->
    {ok, State};
internal_requeue(Q, MsgSeqIds = [{_, {FirstSeqIdTo, _}}|_],
                 State = #dqstate { sequences = Sequences }) ->
    %% We know that every seq_id in here is less than the ReadSeqId
    %% you'll get if you look up this queue in Sequences (i.e. they've
    %% already been delivered). We also know that the rows for these
    %% messages are still in rabbit_disk_queue (i.e. they've not been
    %% ack'd).

    %% Now, it would be nice if we could adjust the sequence ids in
    %% rabbit_disk_queue (mnesia) to create a contiguous block and
    %% then drop the ReadSeqId for the queue by the corresponding
    %% amount. However, this is not safe because there may be other
    %% sequence ids which have been sent out as part of deliveries
    %% which are not being requeued. As such, moving things about in
    %% rabbit_disk_queue _under_ the current ReadSeqId would result in
    %% such sequence ids referring to the wrong messages.

    %% Therefore, the only solution is to take these messages, and to
    %% reenqueue them at the top of the queue. Usefully, this only
    %% affects the Sequences and rabbit_disk_queue structures - there
    %% is no need to physically move the messages about on disk, so
    %% MsgLocation and FileSummary stay put (which makes further sense
    %% as they have no concept of sequence id anyway).

    {ReadSeqId, WriteSeqId, Length} = sequence_lookup(Sequences, Q),
    ReadSeqId1 = determine_next_read_id(ReadSeqId, WriteSeqId, FirstSeqIdTo),
    MsgSeqIdsZipped = zip_with_tail(MsgSeqIds, {last, {next, {next, true}}}),
    {atomic, {WriteSeqId1, Q}} =
        mnesia:transaction(
          fun() ->
                  ok = mnesia:write_lock_table(rabbit_disk_queue),
                  lists:foldl(fun requeue_message/2, {WriteSeqId, Q},
                              MsgSeqIdsZipped)
          end),
    true = ets:insert(Sequences, {Q, ReadSeqId1, WriteSeqId1,
                                  Length + erlang:length(MsgSeqIds)}),
    {ok, State}.

requeue_message({{{MsgId, SeqIdOrig}, {SeqIdTo, NewIsDelivered}},
                 {_NextMsgSeqId, {NextSeqIdTo, _NextNewIsDelivered}}},
                {ExpectedSeqIdTo, Q}) ->
    SeqIdTo1 = adjust_last_msg_seq_id(Q, ExpectedSeqIdTo, SeqIdTo, write),
    NextSeqIdTo1 = find_next_seq_id(SeqIdTo1, NextSeqIdTo),
    [Obj = #dq_msg_loc { is_delivered = true, msg_id = MsgId,
                         next_seq_id = NextSeqIdOrig }] =
        mnesia:read(rabbit_disk_queue, {Q, SeqIdOrig}, write),
    if SeqIdTo1 == SeqIdOrig andalso NextSeqIdTo1 == NextSeqIdOrig -> ok;
       true ->
            ok = mnesia:write(rabbit_disk_queue,
                              Obj #dq_msg_loc {queue_and_seq_id = {Q, SeqIdTo1},
                                               next_seq_id = NextSeqIdTo1,
                                               is_delivered = NewIsDelivered
                                              },
                              write),
            ok = mnesia:delete(rabbit_disk_queue, {Q, SeqIdOrig}, write)
    end,
    {NextSeqIdTo1, Q}.

internal_purge(Q, State = #dqstate { sequences = Sequences }) ->
    case ets:lookup(Sequences, Q) of
        [] -> {ok, 0, State};
        [{Q, ReadSeqId, WriteSeqId, _Length}] ->
            {atomic, {ok, State1}} =
                mnesia:transaction(
                  fun() ->
                          ok = mnesia:write_lock_table(rabbit_disk_queue),
                          {MsgSeqIds, WriteSeqId} =
                              rabbit_misc:unfold(
                                fun (SeqId) when SeqId == WriteSeqId -> false;
                                    (SeqId) ->
                                        [#dq_msg_loc { msg_id = MsgId,
                                                       next_seq_id = NextSeqId }
                                        ] = mnesia:read(rabbit_disk_queue,
                                                        {Q, SeqId}, write),
                                        {true, {MsgId, SeqId}, NextSeqId}
                                end, ReadSeqId),
                          remove_messages(Q, MsgSeqIds, txn, State)
                  end),
            true = ets:insert(Sequences, {Q, WriteSeqId, WriteSeqId, 0}),
            {ok, WriteSeqId - ReadSeqId, State1}
    end.

internal_delete_queue(Q, State) ->
    {ok, _Count, State1 = #dqstate { sequences = Sequences }} =
        internal_purge(Q, State), %% remove everything undelivered
    true = ets:delete(Sequences, Q),
    {atomic, {ok, State2}} =
        mnesia:transaction(
          fun() -> %% now remove everything already delivered
                  ok = mnesia:write_lock_table(rabbit_disk_queue),
                  Objs =
                      mnesia:match_object(
                        rabbit_disk_queue,
                        #dq_msg_loc { queue_and_seq_id = {Q, '_'},
                                      msg_id = '_',
                                      is_delivered = '_',
                                      next_seq_id = '_'
                                     },
                        write),
                  MsgSeqIds =
                      lists:map(
                        fun (#dq_msg_loc { queue_and_seq_id = {_Q, SeqId},
                                           msg_id = MsgId }) ->
                                {MsgId, SeqId} end, Objs),
                  remove_messages(Q, MsgSeqIds, txn, State1)
          end),
    {ok, State2}.

internal_dump_queue(Q, State = #dqstate { sequences = Sequences }) ->
    case ets:lookup(Sequences, Q) of
        [] -> {[], State};
        [{Q, ReadSeq, WriteSeq, _Length}] ->
            {QList, {WriteSeq, State3}} =
                rabbit_misc:unfold(
                  fun ({SeqId, _State1}) when SeqId == WriteSeq ->
                          false;
                      ({SeqId, State1}) ->
                          {ok, {Message, Size, Delivered, {MsgId, SeqId}},
                           NextReadSeqId, State2} =
                              internal_read_message(Q, SeqId, true, true,
                                                    State1),
                          {true,
                           {Message, Size, Delivered, {MsgId, SeqId}, SeqId},
                           {NextReadSeqId, State2}}
                  end, {ReadSeq, State}),
            {lists:reverse(QList), State3}
    end.

internal_delete_non_durable_queues(
  DurableQueues, State = #dqstate { sequences = Sequences }) ->
    ets:foldl(
      fun ({Q, _Read, _Write, _Length}, {ok, State1}) ->
              case sets:is_element(Q, DurableQueues) of
                  true -> {ok, State1};
                  false -> internal_delete_queue(Q, State1)
              end
      end, {ok, State}, Sequences).

%% ---- ROLLING OVER THE APPEND FILE ----

maybe_roll_to_new_file(Offset,
                       State = #dqstate { file_size_limit = FileSizeLimit,
                                          current_file_name = CurName,
                                          current_file_handle = CurHdl,
                                          current_file_num = CurNum,
                                          file_summary = FileSummary
                                        }
                      ) when Offset >= FileSizeLimit ->
    State1 = sync_current_file_handle(State),
    ok = file:close(CurHdl),
    NextNum = CurNum + 1,
    NextName = integer_to_list(NextNum) ++ ?FILE_EXTENSION,
    {ok, NextHdl} = file:open(form_filename(NextName),
                              [write, raw, binary, delayed_write]),
    ok = preallocate(NextHdl, FileSizeLimit, 0),
    true = ets:update_element(FileSummary, CurName, {5, NextName}),%% 5 is Right
    true = ets:insert_new(FileSummary, {NextName, 0, 0, CurName, undefined}),
    State2 = State1 #dqstate { current_file_name = NextName,
                               current_file_handle = NextHdl,
                               current_file_num = NextNum,
                               current_offset = 0
                              },
    {ok, compact(sets:from_list([CurName]), State2)};
maybe_roll_to_new_file(_, State) ->
    {ok, State}.

preallocate(Hdl, FileSizeLimit, FinalPos) ->
    {ok, FileSizeLimit} = file:position(Hdl, {bof, FileSizeLimit}),
    ok = file:truncate(Hdl),
    {ok, FinalPos} = file:position(Hdl, {bof, FinalPos}),
    ok.

%% ---- GARBAGE COLLECTION / COMPACTION / AGGREGATION ----

compact(FilesSet, State) ->
    %% smallest number, hence eldest, hence left-most, first
    Files = lists:sort(sets:to_list(FilesSet)),
    %% foldl reverses, so now youngest/right-most first
    RemainingFiles = lists:foldl(fun (File, Acc) ->
                                         delete_empty_files(File, Acc, State)
                                 end, [], Files),
    lists:foldl(fun combine_file/2, State, lists:reverse(RemainingFiles)).

combine_file(File, State = #dqstate { file_summary = FileSummary,
                                      current_file_name = CurName
                                    }) ->
    %% the file we're looking at may no longer exist as it may have
    %% been deleted within the current GC run
    case ets:lookup(FileSummary, File) of
        [] -> State;
        [FileObj = {File, _ValidData, _ContiguousTop, Left, Right}] ->
            GoRight =
                fun() ->
                        case Right of
                            undefined -> State;
                            _ when not (CurName == Right) ->
                                [RightObj] = ets:lookup(FileSummary, Right),
                                {_, State1} =
                                    adjust_meta_and_combine(FileObj, RightObj,
                                                            State),
                                State1;
                            _ -> State
                        end
                end,
            case Left of
                undefined ->
                    GoRight();
                _ -> [LeftObj] = ets:lookup(FileSummary, Left),
                     case adjust_meta_and_combine(LeftObj, FileObj, State) of
                         {true, State1} -> State1;
                         {false, State} -> GoRight()
                     end
            end
    end.

adjust_meta_and_combine(
  LeftObj = {LeftFile, LeftValidData, _LeftContigTop, LeftLeft, RightFile},
  RightObj = {RightFile, RightValidData, _RightContigTop, LeftFile, RightRight},
  State = #dqstate { file_size_limit = FileSizeLimit,
                     file_summary = FileSummary
                   }) ->
    TotalValidData = LeftValidData + RightValidData,
    if FileSizeLimit >= TotalValidData ->
            State1 = combine_files(RightObj, LeftObj, State),
            %% this could fail if RightRight is undefined
            %% left is the 4th field
            ets:update_element(FileSummary, RightRight, {4, LeftFile}),
            true = ets:insert(FileSummary, {LeftFile,
                                            TotalValidData, TotalValidData,
                                            LeftLeft,
                                            RightRight}),
            true = ets:delete(FileSummary, RightFile),
            {true, State1};
       true -> {false, State}
    end.

sort_msg_locations_by_offset(Asc, List) ->
    Comp = case Asc of
               true  -> fun erlang:'<'/2;
               false -> fun erlang:'>'/2
           end,
    lists:sort(fun ({_, _, _, OffA, _}, {_, _, _, OffB, _}) ->
                       Comp(OffA, OffB)
               end, List).

truncate_and_extend_file(FileHdl, Lowpoint, Highpoint) ->
    {ok, Lowpoint} = file:position(FileHdl, {bof, Lowpoint}),
    ok = file:truncate(FileHdl),
    ok = preallocate(FileHdl, Highpoint, Lowpoint).

combine_files({Source, SourceValid, _SourceContiguousTop,
              _SourceLeft, _SourceRight},
             {Destination, DestinationValid, DestinationContiguousTop,
              _DestinationLeft, _DestinationRight},
             State1) ->
    State = close_file(Source, close_file(Destination, State1)),
    {ok, SourceHdl} =
        file:open(form_filename(Source),
                  [read, write, raw, binary, read_ahead, delayed_write]),
    {ok, DestinationHdl} =
        file:open(form_filename(Destination),
                  [read, write, raw, binary, read_ahead, delayed_write]),
    ExpectedSize = SourceValid + DestinationValid,
    %% if DestinationValid =:= DestinationContiguousTop then we don't
    %% need a tmp file
    %% if they're not equal, then we need to write out everything past
    %%   the DestinationContiguousTop to a tmp file then truncate,
    %%   copy back in, and then copy over from Source
    %% otherwise we just truncate straight away and copy over from Source
    if DestinationContiguousTop =:= DestinationValid ->
            ok = truncate_and_extend_file(DestinationHdl,
                                          DestinationValid, ExpectedSize);
       true ->
            Tmp = filename:rootname(Destination) ++ ?FILE_EXTENSION_TMP,
            {ok, TmpHdl} =
                file:open(form_filename(Tmp),
                          [read, write, raw, binary,
                           read_ahead, delayed_write]),
            Worklist =
                lists:dropwhile(
                  fun ({_, _, _, Offset, _})
                      when Offset /= DestinationContiguousTop ->
                          %% it cannot be that Offset ==
                          %% DestinationContiguousTop because if it
                          %% was then DestinationContiguousTop would
                          %% have been extended by TotalSize
                          Offset < DestinationContiguousTop
                          %% Given expected access patterns, I suspect
                          %% that the list should be naturally sorted
                          %% as we require, however, we need to
                          %% enforce it anyway
                  end, sort_msg_locations_by_offset(
                         true, dets_ets_match_object(State,
                                                     {'_', '_', Destination,
                                                      '_', '_'}))),
            ok = copy_messages(
                   Worklist, DestinationContiguousTop, DestinationValid,
                   DestinationHdl, TmpHdl, Destination, State),
            TmpSize = DestinationValid - DestinationContiguousTop,
            %% so now Tmp contains everything we need to salvage from
            %% Destination, and MsgLocationDets has been updated to
            %% reflect compaction of Destination so truncate
            %% Destination and copy from Tmp back to the end
            {ok, 0} = file:position(TmpHdl, {bof, 0}),
            ok = truncate_and_extend_file(
                   DestinationHdl, DestinationContiguousTop, ExpectedSize),
            {ok, TmpSize} = file:copy(TmpHdl, DestinationHdl, TmpSize),
            %% position in DestinationHdl should now be DestinationValid
            ok = file:sync(DestinationHdl),
            ok = file:close(TmpHdl),
            ok = file:delete(form_filename(Tmp))
    end,
    SourceWorkList =
        sort_msg_locations_by_offset(
          true, dets_ets_match_object(State,
                                      {'_', '_', Source,
                                       '_', '_'})),
    ok = copy_messages(SourceWorkList, DestinationValid, ExpectedSize,
                       SourceHdl, DestinationHdl, Destination, State),
    %% tidy up
    ok = file:sync(DestinationHdl),
    ok = file:close(SourceHdl),
    ok = file:close(DestinationHdl),
    ok = file:delete(form_filename(Source)),
    State.

copy_messages(WorkList, InitOffset, FinalOffset, SourceHdl, DestinationHdl,
              Destination, State) ->
    {FinalOffset, BlockStart1, BlockEnd1} =
        lists:foldl(
          fun ({MsgId, RefCount, _Source, Offset, TotalSize},
               {CurOffset, BlockStart, BlockEnd}) ->
                  %% CurOffset is in the DestinationFile.
                  %% Offset, BlockStart and BlockEnd are in the SourceFile
                  Size = TotalSize + ?FILE_PACKING_ADJUSTMENT,
                  %% update MsgLocationDets to reflect change of file and offset
                  ok = dets_ets_insert(State, {MsgId, RefCount, Destination,
                                               CurOffset, TotalSize}),
                  NextOffset = CurOffset + Size,
                  if BlockStart =:= undefined ->
                          %% base case, called only for the first list elem
                          {NextOffset, Offset, Offset + Size};
                     Offset =:= BlockEnd ->
                          %% extend the current block because the next
                          %% msg follows straight on
                          {NextOffset, BlockStart, BlockEnd + Size};
                     true ->
                          %% found a gap, so actually do the work for
                          %% the previous block
                          BSize = BlockEnd - BlockStart,
                          {ok, BlockStart} =
                                file:position(SourceHdl, {bof, BlockStart}),
                          {ok, BSize} =
                              file:copy(SourceHdl, DestinationHdl, BSize),
                          {NextOffset, Offset, Offset + Size}
                  end
          end, {InitOffset, undefined, undefined}, WorkList),
    %% do the last remaining block
    BSize1 = BlockEnd1 - BlockStart1,
    {ok, BlockStart1} = file:position(SourceHdl, {bof, BlockStart1}),
    {ok, BSize1} = file:copy(SourceHdl, DestinationHdl, BSize1),
    ok.

close_file(File, State = #dqstate { read_file_handles =
                                   {ReadHdls, ReadHdlsAge} }) ->
    case dict:find(File, ReadHdls) of
        error ->
            State;
        {ok, {Hdl, Then}} ->
            ok = file:close(Hdl),
            State #dqstate { read_file_handles =
                             { dict:erase(File, ReadHdls),
                               gb_trees:delete(Then, ReadHdlsAge) } }
    end.

delete_empty_files(File, Acc, #dqstate { file_summary = FileSummary }) ->
    [{File, ValidData, _ContiguousTop, Left, Right}] =
        ets:lookup(FileSummary, File),
    case ValidData of
        %% we should NEVER find the current file in here hence right
        %% should always be a file, not undefined
        0 ->
            case {Left, Right} of
                {undefined, _} when not (is_atom(Right)) ->
                    %% the eldest file is empty. YAY!
                    %% left is the 4th field
                    true =
                        ets:update_element(FileSummary, Right, {4, undefined});
                {_, _} when not (is_atom(Right)) ->
                    %% left is the 4th field
                    true = ets:update_element(FileSummary, Right, {4, Left}),
                    %% right is the 5th field
                    true = ets:update_element(FileSummary, Left, {5, Right})
            end,
            true = ets:delete(FileSummary, File),
            ok = file:delete(form_filename(File)),
            Acc;
        _ -> [File|Acc]
    end.

%% ---- DISK RECOVERY ----

add_index() ->
    case mnesia:add_table_index(rabbit_disk_queue, msg_id) of
        {atomic, ok} -> ok;
        {aborted,{already_exists,rabbit_disk_queue,_}} -> ok;
        E -> E
    end.

del_index() ->
    case mnesia:del_table_index(rabbit_disk_queue, msg_id) of
        {atomic, ok} -> ok;
        %% hmm, something weird must be going on, but it's probably
        %% not the end of the world
        {aborted, {no_exists, rabbit_disk_queue,_}} -> ok;
        E1 -> E1
    end.

load_from_disk(State) ->
    %% sorted so that smallest number is first. which also means
    %% eldest file (left-most) first
    ok = add_index(),
    {Files, TmpFiles} = get_disk_queue_files(),
    ok = recover_crashed_compactions(Files, TmpFiles),
    %% There should be no more tmp files now, so go ahead and load the
    %% whole lot
    State1 = load_messages(undefined, Files, State),
    %% Finally, check there is nothing in mnesia which we haven't
    %% loaded
    {atomic, true} = mnesia:transaction(
             fun() ->
                     ok = mnesia:read_lock_table(rabbit_disk_queue),
                     mnesia:foldl(
                       fun (#dq_msg_loc { msg_id = MsgId,
                                          queue_and_seq_id = {Q, SeqId} },
                            true) ->
                               case erlang:length(dets_ets_lookup(
                                                    State1, MsgId)) of
                                   0 -> ok == mnesia:delete(rabbit_disk_queue,
                                                            {Q, SeqId}, write);
                                   1 -> true
                               end
                       end,
                       true, rabbit_disk_queue)
             end),
    State2 = extract_sequence_numbers(State1),
    ok = del_index(),
    {ok, State2}.

extract_sequence_numbers(State = #dqstate { sequences = Sequences }) ->
    {atomic, true} = mnesia:transaction(
      fun() ->
              ok = mnesia:read_lock_table(rabbit_disk_queue),
              mnesia:foldl(
                fun (#dq_msg_loc { queue_and_seq_id = {Q, SeqId} }, true) ->
                        NextWrite = SeqId + 1,
                        true =
                            case ets:lookup(Sequences, Q) of
                                [] -> ets:insert_new(Sequences,
                                                     {Q, SeqId, NextWrite, -1});
                                [Orig = {Q, Read, Write, Length}] ->
                                    Repl = {Q, lists:min([Read, SeqId]),
                                            lists:max([Write, NextWrite]),
                                            %% Length is wrong here,
                                            %% but it doesn't matter
                                            %% because we'll pull out
                                            %% the gaps in
                                            %% remove_gaps_in_sequences
                                            %% in then do a straight
                                            %% subtraction to get the
                                            %% right length
                                            Length},
                                    if Orig =:= Repl -> true;
                                       true -> ets:insert(Sequences, Repl)
                                    end
                            end
                end, true, rabbit_disk_queue)
      end),
    remove_gaps_in_sequences(State),
    State.

remove_gaps_in_sequences(#dqstate { sequences = Sequences }) ->
    %% read the comments at internal_requeue.

    %% Because we are at startup, we know that no sequence ids have
    %% been issued (or at least, they were, but have been
    %% forgotten). Therefore, we can nicely shuffle up and not
    %% worry. Note that I'm choosing to shuffle up, but alternatively
    %% we could shuffle downwards. However, I think there's greater
    %% likelihood of gaps being at the bottom rather than the top of
    %% the queue, so shuffling up should be the better bet.
    {atomic, _} =
        mnesia:transaction(
          fun() ->
                  ok = mnesia:write_lock_table(rabbit_disk_queue),
                  lists:foreach(
                    fun ({Q, ReadSeqId, WriteSeqId, _Length}) ->
                            Gap = shuffle_up(Q, ReadSeqId-1, WriteSeqId-1, 0),
                            ReadSeqId1 = ReadSeqId + Gap,
                            Length = WriteSeqId - ReadSeqId1,
                            true =
                                ets:insert(Sequences,
                                           {Q, ReadSeqId1, WriteSeqId, Length})
                    end, ets:match_object(Sequences, '_'))
          end).

shuffle_up(_Q, SeqId, SeqId, Gap) ->
    Gap;
shuffle_up(Q, BaseSeqId, SeqId, Gap) ->
    GapInc =
        case mnesia:read(rabbit_disk_queue, {Q, SeqId}, write) of
            [] -> 1;
            [Obj] ->
                case Gap of
                    0 -> ok;
                    _ -> mnesia:write(rabbit_disk_queue,
                                      Obj #dq_msg_loc {
                                        queue_and_seq_id = {Q, SeqId + Gap },
                                        next_seq_id = SeqId + Gap + 1
                                       },
                                      write),
                         mnesia:delete(rabbit_disk_queue, {Q, SeqId}, write)
                end,
                0
        end,
    shuffle_up(Q, BaseSeqId, SeqId - 1, Gap + GapInc).

load_messages(undefined, [],
              State = #dqstate { file_summary = FileSummary,
                                 current_file_name = CurName }) ->
    true = ets:insert_new(FileSummary, {CurName, 0, 0, undefined, undefined}),
    State;
load_messages(Left, [], State) ->
    Num = list_to_integer(filename:rootname(Left)),
    Offset = case dets_ets_match_object(State, {'_', '_', Left, '_', '_'}) of
                 [] -> 0;
                 L -> [{_MsgId, _RefCount, Left, MaxOffset, TotalSize}|_] =
                          sort_msg_locations_by_offset(false, L),
                      MaxOffset + TotalSize + ?FILE_PACKING_ADJUSTMENT
             end,
    State #dqstate { current_file_num = Num, current_file_name = Left,
                     current_offset = Offset };
load_messages(Left, [File|Files],
              State = #dqstate { file_summary = FileSummary }) ->
    %% [{MsgId, TotalSize, FileOffset}]
    {ok, Messages} = scan_file_for_valid_messages(form_filename(File)),
    {ValidMessagesRev, ValidTotalSize} = lists:foldl(
        fun ({MsgId, TotalSize, Offset}, {VMAcc, VTSAcc}) ->
                case erlang:length(mnesia:dirty_index_match_object
                            (rabbit_disk_queue,
                             #dq_msg_loc { msg_id = MsgId,
                                           queue_and_seq_id = '_',
                                           is_delivered = '_',
                                           next_seq_id = '_'
                                         },
                             msg_id)) of
                    0 -> {VMAcc, VTSAcc};
                    RefCount ->
                        true =
                            dets_ets_insert_new(State, {MsgId, RefCount, File,
                                                        Offset, TotalSize}),
                        {[{MsgId, TotalSize, Offset}|VMAcc],
                         VTSAcc + TotalSize + ?FILE_PACKING_ADJUSTMENT
                        }
                end
        end, {[], 0}, Messages),
    %% foldl reverses lists and find_contiguous_block_prefix needs
    %% elems in the same order as from scan_file_for_valid_messages
    {ContiguousTop, _} = find_contiguous_block_prefix(
                           lists:reverse(ValidMessagesRev)),
    Right = case Files of
                [] -> undefined;
                [F|_] -> F
            end,
    true = ets:insert_new(FileSummary,
                          {File, ValidTotalSize, ContiguousTop, Left, Right}),
    load_messages(File, Files, State).

%% ---- DISK RECOVERY OF FAILED COMPACTION ----

recover_crashed_compactions(Files, TmpFiles) ->
    lists:foreach(fun (TmpFile) ->
                          ok = recover_crashed_compactions1(Files, TmpFile) end,
                  TmpFiles),
    ok.

verify_messages_in_mnesia(MsgIds) ->
    lists:foreach(
      fun (MsgId) ->
              true = 0 < erlang:length(mnesia:dirty_index_match_object
                                       (rabbit_disk_queue,
                                        #dq_msg_loc { msg_id = MsgId,
                                                      queue_and_seq_id = '_',
                                                      is_delivered = '_',
                                                      next_seq_id = '_'
                                                     },
                                        msg_id))
      end, MsgIds).

recover_crashed_compactions1(Files, TmpFile) ->
    GrabMsgId = fun ({MsgId, _TotalSize, _FileOffset}) -> MsgId end,
    NonTmpRelatedFile = filename:rootname(TmpFile) ++ ?FILE_EXTENSION,
    true = lists:member(NonTmpRelatedFile, Files),
    %% [{MsgId, TotalSize, FileOffset}]
    {ok, UncorruptedMessagesTmp} =
        scan_file_for_valid_messages(form_filename(TmpFile)),
    MsgIdsTmp = lists:map(GrabMsgId, UncorruptedMessagesTmp),
    %% all of these messages should appear in the mnesia table,
    %% otherwise they wouldn't have been copied out
    verify_messages_in_mnesia(MsgIdsTmp),
    {ok, UncorruptedMessages} =
        scan_file_for_valid_messages(form_filename(NonTmpRelatedFile)),
    MsgIds = lists:map(GrabMsgId, UncorruptedMessages),
    %% 1) It's possible that everything in the tmp file is also in the
    %%    main file such that the main file is (prefix ++
    %%    tmpfile). This means that compaction failed immediately
    %%    prior to the final step of deleting the tmp file. Plan: just
    %%    delete the tmp file
    %% 2) It's possible that everything in the tmp file is also in the
    %%    main file but with holes throughout (or just somthing like
    %%    main = (prefix ++ hole ++ tmpfile)). This means that
    %%    compaction wrote out the tmp file successfully and then
    %%    failed. Plan: just delete the tmp file and allow the
    %%    compaction to eventually be triggered later
    %% 3) It's possible that everything in the tmp file is also in the
    %%    main file but such that the main file does not end with tmp
    %%    file (and there are valid messages in the suffix; main =
    %%    (prefix ++ tmpfile[with extra holes?] ++ suffix)). This
    %%    means that compaction failed as we were writing out the tmp
    %%    file. Plan: just delete the tmp file and allow the
    %%    compaction to eventually be triggered later
    %% 4) It's possible that there are messages in the tmp file which
    %%    are not in the main file. This means that writing out the
    %%    tmp file succeeded, but then we failed as we were copying
    %%    them back over to the main file, after truncating the main
    %%    file. As the main file has already been truncated, it should
    %%    consist only of valid messages. Plan: Truncate the main file
    %%    back to before any of the files in the tmp file and copy
    %%    them over again
    case lists:all(fun (MsgId) -> lists:member(MsgId, MsgIds) end, MsgIdsTmp) of
        true -> %% we're in case 1, 2 or 3 above. Just delete the tmp file
                %% note this also catches the case when the tmp file
                %% is empty
            ok = file:delete(TmpFile);
        _False ->
            %% we're in case 4 above. Check that everything in the
            %% main file is a valid message in mnesia
            verify_messages_in_mnesia(MsgIds),
            %% The main file should be contiguous
            {Top, MsgIds} = find_contiguous_block_prefix(UncorruptedMessages),
            %% we should have that none of the messages in the prefix
            %% are in the tmp file
            true = lists:all(fun (MsgId) ->
                                     not (lists:member(MsgId, MsgIdsTmp))
                             end, MsgIds),
            {ok, MainHdl} = file:open(form_filename(NonTmpRelatedFile),
                                      [write, raw, binary, delayed_write]),
            {ok, Top} = file:position(MainHdl, Top),
            %% wipe out any rubbish at the end of the file
            ok = file:truncate(MainHdl),
            %% there really could be rubbish at the end of the file -
            %% we could have failed after the extending truncate.
            %% Remember the head of the list will be the highest entry
            %% in the file
            [{_, TmpTopTotalSize, TmpTopOffset}|_] = UncorruptedMessagesTmp,
            TmpSize = TmpTopOffset + TmpTopTotalSize + ?FILE_PACKING_ADJUSTMENT,
            ExpectedAbsPos = Top + TmpSize,
            {ok, ExpectedAbsPos} = file:position(MainHdl, {cur, TmpSize}),
            %% and now extend the main file as big as necessary in a
            %% single move if we run out of disk space, this truncate
            %% could fail, but we still aren't risking losing data
            ok = file:truncate(MainHdl),
            {ok, TmpHdl} = file:open(form_filename(TmpFile),
                                     [read, raw, binary, read_ahead]),
            {ok, TmpSize} = file:copy(TmpHdl, MainHdl, TmpSize),
            ok = file:close(MainHdl),
            ok = file:close(TmpHdl),
            ok = file:delete(TmpFile),

            {ok, MainMessages} =
                scan_file_for_valid_messages(form_filename(NonTmpRelatedFile)),
            MsgIdsMain = lists:map(GrabMsgId, MainMessages),
            %% check that everything in MsgIds is in MsgIdsMain
            true = lists:all(fun (MsgId) -> lists:member(MsgId, MsgIdsMain) end,
                             MsgIds),
            %% check that everything in MsgIdsTmp is in MsgIdsMain
            true = lists:all(fun (MsgId) -> lists:member(MsgId, MsgIdsMain) end,
                             MsgIdsTmp)
    end,
    ok.

%% this assumes that the messages are ordered such that the highest
%% address is at the head of the list. This matches what
%% scan_file_for_valid_messages produces
find_contiguous_block_prefix([]) -> {0, []};
find_contiguous_block_prefix([{MsgId, TotalSize, Offset}|Tail]) ->
    case find_contiguous_block_prefix(Tail, Offset, [MsgId]) of
        {ok, Acc} -> {Offset + TotalSize + ?FILE_PACKING_ADJUSTMENT,
                      lists:reverse(Acc)};
        Res -> Res
    end.
find_contiguous_block_prefix([], 0, Acc) ->
    {ok, Acc};
find_contiguous_block_prefix([], _N, _Acc) ->
    {0, []};
find_contiguous_block_prefix([{MsgId, TotalSize, Offset}|Tail],
                             ExpectedOffset, Acc)
  when ExpectedOffset =:= Offset + TotalSize + ?FILE_PACKING_ADJUSTMENT ->
    find_contiguous_block_prefix(Tail, Offset, [MsgId|Acc]);
find_contiguous_block_prefix(List, _ExpectedOffset, _Acc) ->
    find_contiguous_block_prefix(List).
    
file_name_sort(A, B) ->
    ANum = list_to_integer(filename:rootname(A)),
    BNum = list_to_integer(filename:rootname(B)),
    ANum < BNum.

get_disk_queue_files() ->
    DQFiles = filelib:wildcard("*" ++ ?FILE_EXTENSION, base_directory()),
    DQFilesSorted = lists:sort(fun file_name_sort/2, DQFiles),
    DQTFiles = filelib:wildcard("*" ++ ?FILE_EXTENSION_TMP, base_directory()),
    DQTFilesSorted = lists:sort(fun file_name_sort/2, DQTFiles),
    {DQFilesSorted, DQTFilesSorted}.

%% ---- RAW READING AND WRITING OF FILES ----

append_message(FileHdl, MsgId, MsgBody) when is_binary(MsgBody) ->
    BodySize = size(MsgBody),
    MsgIdBin = term_to_binary(MsgId),
    MsgIdBinSize = size(MsgIdBin),
    TotalSize = BodySize + MsgIdBinSize,
    case file:write(FileHdl, <<TotalSize:?INTEGER_SIZE_BITS,
                               MsgIdBinSize:?INTEGER_SIZE_BITS,
                               MsgIdBin:MsgIdBinSize/binary,
                               MsgBody:BodySize/binary,
                               ?WRITE_OK:?WRITE_OK_SIZE_BITS>>) of
        ok -> {ok, TotalSize};
        KO -> KO
    end.

read_message_at_offset(FileHdl, Offset, TotalSize) ->
    TotalSizeWriteOkBytes = TotalSize + 1,
    case file:position(FileHdl, {bof, Offset}) of
        {ok, Offset} ->
            case file:read(FileHdl, TotalSize + ?FILE_PACKING_ADJUSTMENT) of
                {ok, <<TotalSize:?INTEGER_SIZE_BITS,
                       MsgIdBinSize:?INTEGER_SIZE_BITS,
                       Rest:TotalSizeWriteOkBytes/binary>>} ->
                    BodySize = TotalSize - MsgIdBinSize,
                    <<_MsgId:MsgIdBinSize/binary, MsgBody:BodySize/binary,
                      ?WRITE_OK:?WRITE_OK_SIZE_BITS>> = Rest,
                    {ok, {MsgBody, BodySize}};
                KO -> KO
            end;
        KO -> KO
    end.

scan_file_for_valid_messages(File) ->
    {ok, Hdl} = file:open(File, [raw, binary, read]),
    Valid = scan_file_for_valid_messages(Hdl, 0, []),
    %% if something really bad's happened, the close could fail, but ignore
    file:close(Hdl),
    Valid.

scan_file_for_valid_messages(FileHdl, Offset, Acc) ->
    case read_next_file_entry(FileHdl, Offset) of
        {ok, eof} -> {ok, Acc};
        {ok, {corrupted, NextOffset}} ->
            scan_file_for_valid_messages(FileHdl, NextOffset, Acc);
        {ok, {ok, MsgId, TotalSize, NextOffset}} ->
            scan_file_for_valid_messages(FileHdl, NextOffset,
                                         [{MsgId, TotalSize, Offset}|Acc]);
        _KO ->
            %% bad message, but we may still have recovered some valid messages
            {ok, Acc}
    end.
            

read_next_file_entry(FileHdl, Offset) ->
    TwoIntegers = 2 * ?INTEGER_SIZE_BYTES,
    case file:read(FileHdl, TwoIntegers) of
        {ok,
         <<TotalSize:?INTEGER_SIZE_BITS, MsgIdBinSize:?INTEGER_SIZE_BITS>>} ->
            case {TotalSize =:= 0, MsgIdBinSize =:= 0} of
                {true, _} -> {ok, eof}; %% Nothing we can do other than stop
                {false, true} ->
                    %% current message corrupted, try skipping past it
                    ExpectedAbsPos =
                        Offset + ?FILE_PACKING_ADJUSTMENT + TotalSize,
                    case file:position(FileHdl, {cur, TotalSize + 1}) of
                        {ok, ExpectedAbsPos} ->
                            {ok, {corrupted, ExpectedAbsPos}};
                        {ok, _SomeOtherPos} ->
                            {ok, eof}; %% seek failed, so give up
                        KO -> KO
                    end;
                {false, false} -> %% all good, let's continue
                    case file:read(FileHdl, MsgIdBinSize) of
                        {ok, <<MsgId:MsgIdBinSize/binary>>} ->
                            ExpectedAbsPos = Offset + TwoIntegers + TotalSize,
                            case file:position(FileHdl,
                                               {cur, TotalSize - MsgIdBinSize}
                                              ) of
                                {ok, ExpectedAbsPos} ->
                                    NextOffset = Offset + TotalSize +
                                        ?FILE_PACKING_ADJUSTMENT,
                                    case file:read(FileHdl, 1) of
                                        {ok,
                                         <<?WRITE_OK:?WRITE_OK_SIZE_BITS>>} ->
                                            {ok, {ok, binary_to_term(MsgId),
                                                  TotalSize, NextOffset}};
                                        {ok, _SomeOtherData} ->
                                            {ok, {corrupted, NextOffset}};
                                        KO -> KO
                                    end;
                                {ok, _SomeOtherPos} ->
                                    %% seek failed, so give up
                                    {ok, eof}; 
                                KO -> KO
                            end;
                        eof -> {ok, eof};
                        KO -> KO
                    end
            end;
        eof -> {ok, eof};
        KO -> KO
    end.<|MERGE_RESOLUTION|>--- conflicted
+++ resolved
@@ -44,11 +44,7 @@
          dump_queue/1, delete_non_durable_queues/1, auto_ack_next_message/1
         ]).
 
-<<<<<<< HEAD
--export([length/1, filesync/0]).
-=======
--export([length/1, cache_info/0]).
->>>>>>> f39bd2ef
+-export([length/1, filesync/0, cache_info/0]).
 
 -export([stop/0, stop_and_obliterate/0,
          to_disk_only_mode/0, to_ram_disk_mode/0]).
@@ -90,12 +86,9 @@
          file_size_limit,         %% how big can our files get?
          read_file_handles,       %% file handles for reading (LRU)
          read_file_handles_limit, %% how many file handles can we open?
-<<<<<<< HEAD
          on_sync_froms,           %% list of commiters to run on sync (reversed)
-         timer_ref                %% TRef for our interval timer
-=======
+         timer_ref,               %% TRef for our interval timer
          message_cache            %% ets message cache
->>>>>>> f39bd2ef
         }).
 
 %% The components:
@@ -274,11 +267,8 @@
 -spec(to_ram_disk_mode/0 :: () -> 'ok').
 -spec(to_disk_only_mode/0 :: () -> 'ok').
 -spec(length/1 :: (queue_name()) -> non_neg_integer()).
-<<<<<<< HEAD
 -spec(filesync/0 :: () -> 'ok').
-=======
 -spec(cache_info/0 :: () -> [{atom(), term()}]).
->>>>>>> f39bd2ef
 
 -endif.
 
@@ -349,13 +339,11 @@
 length(Q) ->
     gen_server2:call(?SERVER, {length, Q}, infinity).
 
-<<<<<<< HEAD
 filesync() ->
     gen_server2:pcast(?SERVER, 10, filesync).
-=======
+
 cache_info() ->
     gen_server2:call(?SERVER, cache_info, infinity).
->>>>>>> f39bd2ef
 
 %% ---- GEN-SERVER INTERNAL API ----
 
@@ -412,15 +400,11 @@
                    file_size_limit         = FileSizeLimit,
                    read_file_handles       = {dict:new(), gb_trees:empty()},
                    read_file_handles_limit = ReadFileHandlesLimit,
-<<<<<<< HEAD
                    on_sync_froms           = [],
-                   timer_ref               = undefined
-                  },
-=======
+                   timer_ref               = undefined,
                    message_cache           = ets:new(?CACHE_ETS_NAME,
                                                      [set, private])
                  },
->>>>>>> f39bd2ef
     {ok, State1 = #dqstate { current_file_name = CurrentName,
                              current_offset = Offset } } =
         load_from_disk(State),
@@ -440,13 +424,8 @@
 
 handle_call({publish, Q, Message}, _From, State) ->
     {ok, MsgSeqId, State1} =
-<<<<<<< HEAD
-        internal_publish(Q, MsgId, next, MsgBody, true, State),
+        internal_publish(Q, Message, next, true, State),
     reply(MsgSeqId, State1);
-=======
-        internal_publish(Q, Message, next, true, State),
-    {reply, MsgSeqId, State1};
->>>>>>> f39bd2ef
 handle_call({deliver, Q}, _From, State) ->
     {ok, Result, State1} = internal_deliver(Q, true, false, State),
     reply(Result, State1);
@@ -512,39 +491,23 @@
     reply(Result, State1);
 handle_call({delete_non_durable_queues, DurableQueues}, _From, State) ->
     {ok, State1} = internal_delete_non_durable_queues(DurableQueues, State),
-<<<<<<< HEAD
-    reply(ok, State1).
-=======
-    {reply, ok, State1};
+    reply(ok, State1);
 handle_call(cache_info, _From, State = #dqstate { message_cache = Cache }) ->
-    {reply, ets:info(Cache), State}.
->>>>>>> f39bd2ef
+    reply(ets:info(Cache), State).
 
 handle_cast({publish, Q, Message}, State) ->
     {ok, _MsgSeqId, State1} =
-<<<<<<< HEAD
-        internal_publish(Q, MsgId, next, MsgBody, false, State),
+        internal_publish(Q, Message, next, false, State),
     noreply(State1);
-=======
-        internal_publish(Q, Message, next, false, State),
-    {noreply, State1};
->>>>>>> f39bd2ef
 handle_cast({ack, Q, MsgSeqIds}, State) ->
     {ok, State1} = internal_ack(Q, MsgSeqIds, State),
     noreply(State1);
 handle_cast({auto_ack_next_message, Q}, State) ->
     {ok, State1} = internal_auto_ack(Q, State),
-<<<<<<< HEAD
     noreply(State1);
-handle_cast({tx_publish, MsgId, MsgBody}, State) ->
-    {ok, State1} = internal_tx_publish(MsgId, MsgBody, State),
-    noreply(State1);
-=======
-    {noreply, State1};
 handle_cast({tx_publish, Message = #basic_message { guid = MsgId }}, State) ->
     {ok, State1} = internal_tx_publish(MsgId, Message, State),
-    {noreply, State1};
->>>>>>> f39bd2ef
+    noreply(State1);
 handle_cast({tx_cancel, MsgIds}, State) ->
     {ok, State1} = internal_tx_cancel(MsgIds, State),
     noreply(State1);
@@ -751,7 +714,6 @@
             {ReadSeqId, WriteSeqId, Length}
     end.
 
-<<<<<<< HEAD
 start_commit_timer(State = #dqstate { timer_ref = undefined }) ->
     {ok, TRef} = timer:apply_after(?SYNC_INTERVAL, ?MODULE, filesync, []),
     State #dqstate { timer_ref = TRef };
@@ -778,7 +740,7 @@
     lists:map(fun (From) -> gen_server2:reply(From, ok) end,
               lists:reverse(Froms)),
     State #dqstate { current_dirty = false, on_sync_froms = [] }.
-=======
+
 msg_to_bin(Msg = #basic_message { content = Content }) ->
     ClearedContent = rabbit_binary_parser:clear_decoded_content(Content),
     term_to_binary(Msg #basic_message { content = ClearedContent }).
@@ -816,7 +778,6 @@
                   MsgSize, #dqstate { message_cache = Cache }) ->
     true = ets:insert_new(Cache, {MsgId, Message, MsgSize, 1}),
     ok.
->>>>>>> f39bd2ef
 
 %% ---- INTERNAL RAW FUNCTIONS ----
 
