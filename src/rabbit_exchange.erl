--- conflicted
+++ resolved
@@ -61,12 +61,7 @@
                             'exchange_not_found' |
                             'exchange_and_queue_not_found'}).
 -spec(recover/0 :: () -> 'ok').
-<<<<<<< HEAD
--spec(declare/4 :: (exchange_name(), exchange_type(), bool(), amqp_table()) -> exchange()).
-=======
--spec(declare/5 :: (exchange_name(), exchange_type(), boolean(), boolean(),
-                    amqp_table()) -> exchange()).
->>>>>>> 1ff98eb5
+-spec(declare/4 :: (exchange_name(), exchange_type(), boolean(), amqp_table()) -> exchange()).
 -spec(check_type/1 :: (binary()) -> atom()).
 -spec(assert_type/2 :: (exchange(), atom()) -> 'ok').
 -spec(lookup/1 :: (exchange_name()) -> {'ok', exchange()} | not_found()).
