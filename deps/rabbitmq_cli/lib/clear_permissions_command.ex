## The contents of this file are subject to the Mozilla Public License
## Version 1.1 (the "License"); you may not use this file except in
## compliance with the License. You may obtain a copy of the License
## at http://www.mozilla.org/MPL/
##
## Software distributed under the License is distributed on an "AS IS"
## basis, WITHOUT WARRANTY OF ANY KIND, either express or implied. See
## the License for the specific language governing rights and
## limitations under the License.
##
## The Original Code is RabbitMQ.
##
## The Initial Developer of the Original Code is GoPivotal, Inc.
## Copyright (c) 2007-2016 Pivotal Software, Inc.  All rights reserved.


defmodule ClearPermissionsCommand do

  @behaviour CommandBehaviour
  @default_vhost "/"
  @flags [:vhost]

<<<<<<< HEAD
  def merge_defaults(args, opts), do: {args, opts}
  def validate([], _) do
    {:validation_failure, :not_enough_args}
=======
  def switches(), do: []

  def run([], _) do
    {:not_enough_args, []}
>>>>>>> 228722f9
  end
  def validate([_|_] = args, _) when length(args) > 1 do
    {:validation_failure, :too_many_args}
  end
  def validate([_], _), do: :ok

  def run([username], %{node: node_name, vhost: vhost}) do
    node_name
    |> Helpers.parse_node
    |> :rabbit_misc.rpc_call(:rabbit_auth_backend_internal, :clear_permissions, [username, vhost])
  end

  def run([username], %{node: _} = opts) do
    run([username], Map.merge(opts, %{vhost: @default_vhost}))
  end

  def usage, do: "clear_permissions [-p vhost] <username>"

  def banner([username], %{vhost: vhost}), do: "Clearing permissions for user \"#{username}\" in vhost \"#{vhost}\" ..."

  def flags, do: @flags
end<|MERGE_RESOLUTION|>--- conflicted
+++ resolved
@@ -20,17 +20,12 @@
   @default_vhost "/"
   @flags [:vhost]
 
-<<<<<<< HEAD
   def merge_defaults(args, opts), do: {args, opts}
   def validate([], _) do
     {:validation_failure, :not_enough_args}
-=======
+  end
   def switches(), do: []
 
-  def run([], _) do
-    {:not_enough_args, []}
->>>>>>> 228722f9
-  end
   def validate([_|_] = args, _) when length(args) > 1 do
     {:validation_failure, :too_many_args}
   end
