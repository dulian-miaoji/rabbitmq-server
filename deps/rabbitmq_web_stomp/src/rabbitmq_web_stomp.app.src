{application, rabbitmq_web_stomp,
 [
  {description, "Rabbit WEB-STOMP - WebSockets to Stomp adapter"},
  {vsn, ""},
  {modules, []},
  {registered, []},
  {mod, {rabbit_ws_app, []}},
  {env, [{port, 15674},
         {tcp_config, []},
         {num_tcp_acceptors, 10},
         {ssl_config, []},
         {num_ssl_acceptors, 1},
         {cowboy_opts, []},
         {sockjs_opts, []},
         {ws_frame, text},
         {use_http_auth, false}]},
<<<<<<< HEAD
  {broker_version_requirements, []},
  {applications, [kernel, stdlib, rabbit, rabbitmq_stomp, cowboy, sockjs]}
=======
  {applications, [kernel, stdlib, rabbit_common, rabbit, rabbitmq_stomp, cowboy, sockjs]}
>>>>>>> fb38fe44
 ]}.<|MERGE_RESOLUTION|>--- conflicted
+++ resolved
@@ -14,10 +14,6 @@
          {sockjs_opts, []},
          {ws_frame, text},
          {use_http_auth, false}]},
-<<<<<<< HEAD
   {broker_version_requirements, []},
-  {applications, [kernel, stdlib, rabbit, rabbitmq_stomp, cowboy, sockjs]}
-=======
   {applications, [kernel, stdlib, rabbit_common, rabbit, rabbitmq_stomp, cowboy, sockjs]}
->>>>>>> fb38fe44
  ]}.