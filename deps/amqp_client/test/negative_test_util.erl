%%   The contents of this file are subject to the Mozilla Public License
%%   Version 1.1 (the "License"); you may not use this file except in
%%   compliance with the License. You may obtain a copy of the License at
%%   http://www.mozilla.org/MPL/
%%
%%   Software distributed under the License is distributed on an "AS IS"
%%   basis, WITHOUT WARRANTY OF ANY KIND, either express or implied. See the
%%   License for the specific language governing rights and limitations
%%   under the License.
%%
%%   The Original Code is the RabbitMQ Erlang Client.
%%
%%   The Initial Developers of the Original Code are LShift Ltd.,
%%   Cohesive Financial Technologies LLC., and Rabbit Technologies Ltd.
%%
%%   Portions created by LShift Ltd., Cohesive Financial
%%   Technologies LLC., and Rabbit Technologies Ltd. are Copyright (C)
%%   2007 LShift Ltd., Cohesive Financial Technologies LLC., and Rabbit
%%   Technologies Ltd.;
%%
%%   All Rights Reserved.
%%
%%   Contributor(s): Ben Hood <0x6e6562@gmail.com>.
%%
-module(negative_test_util).

-include("amqp_client.hrl").
-include_lib("eunit/include/eunit.hrl").

-compile(export_all).

non_existent_exchange_test(Connection) ->
    X = test_util:uuid(),
    RoutingKey = <<"a">>, 
    Payload = <<"foobar">>,
    {ok, Channel} = amqp_connection:open_channel(Connection),
    {ok, OtherChannel} = amqp_connection:open_channel(Connection),
    amqp_channel:call(Channel, #'exchange.declare'{exchange = X}),
    
    %% Deliberately mix up the routingkey and exchange arguments
    Publish = #'basic.publish'{exchange = RoutingKey, routing_key = X},
    amqp_channel:call(Channel, Publish, #amqp_msg{payload = Payload}),
    test_util:wait_for_death(Channel),

    %% Make sure Connection and OtherChannel still serve us and are not dead
    {ok, _} = amqp_connection:open_channel(Connection),
    #'exchange.declare_ok'{} =
        amqp_channel:call(OtherChannel,
                          #'exchange.declare'{exchange = test_util:uuid()}),
    amqp_connection:close(Connection).

bogus_rpc_test(Connection) ->
    X = test_util:uuid(),
    Q = test_util:uuid(),
    R = test_util:uuid(),
    {ok, Channel} = amqp_connection:open_channel(Connection),
    amqp_channel:call(Channel, #'exchange.declare'{exchange = X}),
    %% Deliberately bind to a non-existent queue
    Bind = #'queue.bind'{exchange = X, queue = Q, routing_key = R},
    try amqp_channel:call(Channel, Bind) of
        _ -> exit(expected_to_exit)
    catch
        exit:{{server_initiated_close, Code, _},_} ->
            ?assertMatch(?NOT_FOUND, Code)
    end,
    test_util:wait_for_death(Channel),
    ?assertMatch(true, is_process_alive(Connection)),
    amqp_connection:close(Connection).

hard_error_test(Connection) ->
    {ok, Channel} = amqp_connection:open_channel(Connection),
    {ok, OtherChannel} = amqp_connection:open_channel(Connection),
    OtherChannelMonitor = erlang:monitor(process, OtherChannel),
    Qos = #'basic.qos'{global = true},
    try amqp_channel:call(Channel, Qos) of
        _ -> exit(expected_to_exit)
    catch
        exit:{connection_closing, _} ->
            %% Network case
            ok;
        exit:Reason ->
            %% Direct case
<<<<<<< HEAD
            %% TODO: fix error code in the direct case
            ?assertMatch({{server_initiated_close, ?NOT_IMPLEMENTED, _}, _},
=======
            ?assertMatch({{server_initiated_hard_close, ?NOT_IMPLEMENTED, _}, _},
>>>>>>> 15ccb9cf
                         Reason)
    end,
    receive {'DOWN', OtherChannelMonitor, process, OtherChannel, OtherExit} ->
        case OtherExit of
            %% Direct case
            %% TODO fix error code in the direct case
            killed -> ok;
            %% Network case
            _      -> ?assertMatch(connection_closing, OtherExit)
        end
    end,
    test_util:wait_for_death(Channel),
    test_util:wait_for_death(Connection).

%% An error in a channel should result in the death of the entire connection.
%% The death of the channel is caused by an error in generating the frames
%% (writer dies) - only in the network case
channel_writer_death_test(Connection) ->
    {ok, Channel} = amqp_connection:open_channel(Connection),
    Publish = #'basic.publish'{routing_key = <<>>, exchange = <<>>},
    Message = #amqp_msg{props = <<>>, payload = <<>>},
    ?assertExit(_, amqp_channel:call(Channel, Publish, Message)),
    test_util:wait_for_death(Channel),
    test_util:wait_for_death(Connection),
    ok.

%% An error in the channel process should result in the death of the entire
%% connection. The death of the channel is caused by making a call with an
%% invalid message to the channel process
channel_death_test(Connection) ->
    {ok, Channel} = amqp_connection:open_channel(Connection),
    ?assertExit(_, amqp_channel:call(Channel, bogus_message)),
    test_util:wait_for_death(Channel),
    test_util:wait_for_death(Connection),
    ok.

%% Attempting to send a shortstr longer than 255 bytes in a property field
%% should fail - this only applies to the network case
shortstr_overflow_property_test(Connection) ->
    {ok, Channel} = amqp_connection:open_channel(Connection),
    SentString = << <<"k">> || _ <- lists:seq(1, 340)>>,
    Q = test_util:uuid(), X = test_util:uuid(), Key = test_util:uuid(),
    Payload = <<"foobar">>,
    test_util:setup_exchange(Channel, Q, X, Key),
    Publish = #'basic.publish'{exchange = X, routing_key = Key},
    PBasic = #'P_basic'{content_type = SentString},
    AmqpMsg = #amqp_msg{payload = Payload, props = PBasic},
    ?assertExit(_, amqp_channel:call(Channel, Publish, AmqpMsg)),
    test_util:wait_for_death(Channel),
    test_util:wait_for_death(Connection),
    ok.

%% Attempting to send a shortstr longer than 255 bytes in a method's field
%% should fail - this only applies to the network case
shortstr_overflow_field_test(Connection) ->
    {ok, Channel} = amqp_connection:open_channel(Connection),
    SentString = << <<"k">> || _ <- lists:seq(1, 340)>>,
    Q = test_util:uuid(), X = test_util:uuid(), Key = test_util:uuid(),
    test_util:setup_exchange(Channel, Q, X, Key),
    ?assertExit(_, amqp_channel:subscribe(
                       Channel, #'basic.consume'{queue = Q, no_ack = true,
                                                 consumer_tag = SentString},
                       self())),
    test_util:wait_for_death(Channel),
    test_util:wait_for_death(Connection),
    ok.

%% Simulates a #'connection.open'{} method received on non-zero channel. The
%% connection is expected to send a '#connection.close{}' to the server with
%% reply code command_invalid
command_invalid_over_channel_test(Connection) ->
    {ok, Channel} = amqp_connection:open_channel(Connection),
    MonitorRef = erlang:monitor(process, Connection),
    case amqp_connection:info(Connection, [type]) of
        [{type, direct}]  -> Channel ! {send_command, #'connection.open'{}};
        [{type, network}] -> gen_server:cast(Channel,
                                 {method, #'connection.open'{}, none})
    end,
    assert_down_with_error(MonitorRef, command_invalid),
    ?assertNot(is_process_alive(Channel)),
    ok.

%% Simulates a #'basic.ack'{} method received on channel zero. The connection
%% is expected to send a '#connection.close{}' to the server with reply code
%% command_invalid - this only applies to the network case
command_invalid_over_channel0_test(Connection) ->
    gen_server:cast(Connection, {method, #'basic.ack'{}, none}),
    MonitorRef = erlang:monitor(process, Connection),
    assert_down_with_error(MonitorRef, command_invalid),
    ok.

assert_down_with_error(MonitorRef, CodeAtom) ->
    receive
        {'DOWN', MonitorRef, process, _, Reason} ->
            {error, Code, _} = Reason,
            ?assertMatch(CodeAtom, ?PROTOCOL:amqp_exception(Code))
    after 2000 ->
        exit(did_not_die)
    end.

non_existent_user_test() ->
    Params = #amqp_params{username = test_util:uuid(),
                          password = test_util:uuid()},
    assert_fail_start_with_params(Params).

invalid_password_test() ->
    Params = #amqp_params{username = <<"guest">>,
                          password = test_util:uuid()},
    assert_fail_start_with_params(Params).

non_existent_vhost_test() ->
    Params = #amqp_params{virtual_host = test_util:uuid()},
    assert_fail_start_with_params(Params).

no_permission_test() ->
    Params = #amqp_params{username = <<"test_user_no_perm">>,
                          password = <<"test_user_no_perm">>},
    assert_fail_start_with_params(Params).

assert_fail_start_with_params(Params) ->
    {error, {auth_failure_likely, _}} = amqp_connection:start(network, Params),
    ok.<|MERGE_RESOLUTION|>--- conflicted
+++ resolved
@@ -80,12 +80,8 @@
             ok;
         exit:Reason ->
             %% Direct case
-<<<<<<< HEAD
             %% TODO: fix error code in the direct case
-            ?assertMatch({{server_initiated_close, ?NOT_IMPLEMENTED, _}, _},
-=======
             ?assertMatch({{server_initiated_hard_close, ?NOT_IMPLEMENTED, _}, _},
->>>>>>> 15ccb9cf
                          Reason)
     end,
     receive {'DOWN', OtherChannelMonitor, process, OtherChannel, OtherExit} ->
