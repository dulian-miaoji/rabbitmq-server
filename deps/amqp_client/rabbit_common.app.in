--- conflicted
+++ resolved
@@ -3,11 +3,8 @@
   {vsn, "%%VSN%%"},
   {modules, [
              gen_server2,
-<<<<<<< HEAD
              mirrored_supervisor,
-=======
              priority_queue,
->>>>>>> 235e9600
              rabbit_backing_queue,
              rabbit_basic,
              rabbit_binary_generator,
