%%   The contents of this file are subject to the Mozilla Public License
%%   Version 1.1 (the "License"); you may not use this file except in
%%   compliance with the License. You may obtain a copy of the License at
%%   http://www.mozilla.org/MPL/
%%
%%   Software distributed under the License is distributed on an "AS IS"
%%   basis, WITHOUT WARRANTY OF ANY KIND, either express or implied. See the
%%   License for the specific language governing rights and limitations
%%   under the License.
%%
%%   The Original Code is the RabbitMQ Erlang Client.
%%
%%   The Initial Developers of the Original Code are LShift Ltd.,
%%   Cohesive Financial Technologies LLC., and Rabbit Technologies Ltd.
%%
%%   Portions created by LShift Ltd., Cohesive Financial
%%   Technologies LLC., and Rabbit Technologies Ltd. are Copyright (C)
%%   2007 LShift Ltd., Cohesive Financial Technologies LLC., and Rabbit
%%   Technologies Ltd.;
%%
%%   All Rights Reserved.
%%
%%   Contributor(s): Ben Hood <0x6e6562@gmail.com>.
%%

-module(amqp_rpc_client).

-include_lib("rabbitmq_server/include/rabbit_framing.hrl").
-include_lib("rabbitmq_server/include/rabbit.hrl").
-include("amqp_client.hrl").

-behaviour(gen_server).

-export([start/2, start/3, stop/1]).
-export([call/2]).
-export([init/1, terminate/2, code_change/3, handle_call/3,
         handle_cast/2, handle_info/2]).

%---------------------------------------------------------------------------
% API
%---------------------------------------------------------------------------

start(Connection, Queue) ->
    start(Connection, <<>>, Queue).

start(Connection, Exchange, RoutingKey) ->
    Channel = lib_amqp:start_channel(Connection),
    {ok, Pid} = gen_server:start(?MODULE,
                                 [Channel, Exchange, RoutingKey], []),
    Pid.

stop(Pid) ->
    gen_server:call(Pid, stop).

call(RpcClientPid, Payload) ->
    gen_server:call(RpcClientPid, Payload).

%---------------------------------------------------------------------------
% Plumbing
%---------------------------------------------------------------------------

% Sets up a reply queue for this client to listen on
<<<<<<< HEAD
setup_reply_queue(State = #rpc_client_state{channel = Channel}) ->
    Q = lib_amqp:declare_queue(Channel, <<>>),
    State#rpc_client_state{reply_queue = Q}.

% Registers this RPC client instance as a consumer to handle rpc responses
setup_consumer(State = #rpc_client_state{channel = Channel,
                                         reply_queue = Q}) ->
    ConsumerTag = lib_amqp:subscribe(Channel, Q, self()),
=======
setup_reply_queue(State = #rpc_client_state{broker_config = BrokerConfig}) ->
    #broker_config{channel_pid = ChannelPid} = BrokerConfig,
    QueueDeclare = #'queue.declare'{queue = <<>>,
                                    passive = false, durable = false,
                                    exclusive = false, auto_delete = false,
                                    nowait = false, arguments = []},
    #'queue.declare_ok'{queue = Q}
                        = amqp_channel:call(ChannelPid, QueueDeclare),
    NewBrokerConfig = BrokerConfig#broker_config{queue = Q},
    State#rpc_client_state{broker_config = NewBrokerConfig}.

% Sets up a consumer to handle rpc responses
setup_consumer(State) ->
    ConsumerTag = amqp_rpc_util:register_consumer(State, self()),
>>>>>>> 2cae9193
    State#rpc_client_state{consumer_tag = ConsumerTag}.

% Publishes to the broker, stores the From address against
% the correlation id and increments the correlationid for
% the next request
publish(Payload, From,
        State = #rpc_client_state{channel = Channel,
                                  reply_queue = Q,
                                  exchange = X,
                                  routing_key = RoutingKey,
                                  correlation_id = CorrelationId,
                                  continuations = Continuations}) ->
    Props = #'P_basic'{correlation_id = <<CorrelationId:64>>,
                       content_type = <<"application/octet-stream">>,
                       reply_to = Q},
    lib_amqp:publish(Channel, X, RoutingKey, Payload, Props),
    State#rpc_client_state{correlation_id = CorrelationId + 1,
                           continuations 
                           = dict:store(CorrelationId, From, Continuations)}.

%---------------------------------------------------------------------------
% gen_server callbacks
%---------------------------------------------------------------------------

% Sets up a reply queue and consumer within an existing channel
init([Channel, Exchange, RoutingKey]) ->
    InitialState = #rpc_client_state{channel = Channel,
                                     exchange = Exchange,
                                     routing_key = RoutingKey},
    State = setup_reply_queue(InitialState),
    NewState = setup_consumer(State),
    {ok, NewState}.

<<<<<<< HEAD
% Closes the channel this gen_server instance started
terminate(_Reason, #rpc_client_state{channel = Channel}) ->
    lib_amqp:close_channel(Channel),
    ok.

% Handle the application initiated stop by unsubscribing from the
% reply queue - let handle_info/2 process the server's response
% in order to actually terminate this gen_server instance
handle_call(stop, _From, State = #rpc_client_state{channel = Channel,
                                                  consumer_tag = Tag}) ->
    lib_amqp:unsubscribe(Channel, Tag),
    {reply, ok, State};

handle_call(Payload, From, State) ->
=======
terminate(_Reason, _State) ->
    ok.

handle_call( Payload = {_ContentType, [_Function|_Args] }, From, State) ->
>>>>>>> 2cae9193
    NewState = publish(Payload, From, State),
    {noreply, NewState}.

handle_cast(_Msg, State) ->
    {noreply, State}.

<<<<<<< HEAD
handle_info(#'basic.consume_ok'{consumer_tag = ConsumerTag}, State) ->
    NewState = State#rpc_client_state{consumer_tag = ConsumerTag},
    {noreply, NewState};

handle_info(#'basic.cancel_ok'{}, State) ->
    {stop, normal, State};

handle_info({#'basic.deliver'{},
            {content, ClassId, _Props, PropertiesBin, [Payload] }},
            State = #rpc_client_state{continuations = Conts}) ->
    #'P_basic'{correlation_id = CorrelationId}
               = rabbit_framing:decode_properties(ClassId, PropertiesBin),
    <<Id:64>> = CorrelationId,
    From = dict:fetch(Id, Conts),
    gen_server:reply(From, Payload),
    {noreply, State#rpc_client_state{continuations = dict:erase(Id, Conts) }}.
=======
handle_info(#'basic.consume_ok'{}, State) ->
    {noreply, State};

handle_info(#'basic.cancel_ok'{}, State) ->
    {noreply, State};

handle_info({content, ClassId, _Properties, PropertiesBin, Payload},
            State = #rpc_client_state{continuations = Continuations,
                                      type_mapping = TypeMapping}) ->
    #'P_basic'{correlation_id = CorrelationId,
               content_type = ContentType} = rabbit_framing:decode_properties(ClassId, PropertiesBin),
    _CorrelationId = binary_to_list(CorrelationId),
    From = dict:fetch(_CorrelationId, Continuations),
    Reply = amqp_rpc_util:decode(ContentType, Payload, TypeMapping),
    gen_server:reply(From, Reply),
    NewContinuations = dict:erase(_CorrelationId, Continuations),
    {noreply, State#rpc_client_state{continuations = NewContinuations}}.
>>>>>>> 2cae9193

code_change(_OldVsn, State, _Extra) ->
    State.
<|MERGE_RESOLUTION|>--- conflicted
+++ resolved
@@ -60,7 +60,6 @@
 %---------------------------------------------------------------------------
 
 % Sets up a reply queue for this client to listen on
-<<<<<<< HEAD
 setup_reply_queue(State = #rpc_client_state{channel = Channel}) ->
     Q = lib_amqp:declare_queue(Channel, <<>>),
     State#rpc_client_state{reply_queue = Q}.
@@ -69,22 +68,6 @@
 setup_consumer(State = #rpc_client_state{channel = Channel,
                                          reply_queue = Q}) ->
     ConsumerTag = lib_amqp:subscribe(Channel, Q, self()),
-=======
-setup_reply_queue(State = #rpc_client_state{broker_config = BrokerConfig}) ->
-    #broker_config{channel_pid = ChannelPid} = BrokerConfig,
-    QueueDeclare = #'queue.declare'{queue = <<>>,
-                                    passive = false, durable = false,
-                                    exclusive = false, auto_delete = false,
-                                    nowait = false, arguments = []},
-    #'queue.declare_ok'{queue = Q}
-                        = amqp_channel:call(ChannelPid, QueueDeclare),
-    NewBrokerConfig = BrokerConfig#broker_config{queue = Q},
-    State#rpc_client_state{broker_config = NewBrokerConfig}.
-
-% Sets up a consumer to handle rpc responses
-setup_consumer(State) ->
-    ConsumerTag = amqp_rpc_util:register_consumer(State, self()),
->>>>>>> 2cae9193
     State#rpc_client_state{consumer_tag = ConsumerTag}.
 
 % Publishes to the broker, stores the From address against
@@ -118,7 +101,6 @@
     NewState = setup_consumer(State),
     {ok, NewState}.
 
-<<<<<<< HEAD
 % Closes the channel this gen_server instance started
 terminate(_Reason, #rpc_client_state{channel = Channel}) ->
     lib_amqp:close_channel(Channel),
@@ -133,19 +115,13 @@
     {reply, ok, State};
 
 handle_call(Payload, From, State) ->
-=======
-terminate(_Reason, _State) ->
-    ok.
-
-handle_call( Payload = {_ContentType, [_Function|_Args] }, From, State) ->
->>>>>>> 2cae9193
     NewState = publish(Payload, From, State),
     {noreply, NewState}.
 
 handle_cast(_Msg, State) ->
     {noreply, State}.
 
-<<<<<<< HEAD
+
 handle_info(#'basic.consume_ok'{consumer_tag = ConsumerTag}, State) ->
     NewState = State#rpc_client_state{consumer_tag = ConsumerTag},
     {noreply, NewState};
@@ -162,25 +138,6 @@
     From = dict:fetch(Id, Conts),
     gen_server:reply(From, Payload),
     {noreply, State#rpc_client_state{continuations = dict:erase(Id, Conts) }}.
-=======
-handle_info(#'basic.consume_ok'{}, State) ->
-    {noreply, State};
-
-handle_info(#'basic.cancel_ok'{}, State) ->
-    {noreply, State};
-
-handle_info({content, ClassId, _Properties, PropertiesBin, Payload},
-            State = #rpc_client_state{continuations = Continuations,
-                                      type_mapping = TypeMapping}) ->
-    #'P_basic'{correlation_id = CorrelationId,
-               content_type = ContentType} = rabbit_framing:decode_properties(ClassId, PropertiesBin),
-    _CorrelationId = binary_to_list(CorrelationId),
-    From = dict:fetch(_CorrelationId, Continuations),
-    Reply = amqp_rpc_util:decode(ContentType, Payload, TypeMapping),
-    gen_server:reply(From, Reply),
-    NewContinuations = dict:erase(_CorrelationId, Continuations),
-    {noreply, State#rpc_client_state{continuations = NewContinuations}}.
->>>>>>> 2cae9193
 
 code_change(_OldVsn, State, _Extra) ->
     State.
