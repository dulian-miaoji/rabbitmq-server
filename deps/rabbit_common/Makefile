PROJECT = rabbit_common

BUILD_DEPS = rabbitmq_codegen
<<<<<<< HEAD
DEPS = lager
TEST_DEPS = mochiweb
=======
TEST_DEPS = mochiweb proper
>>>>>>> 94f5723b

.DEFAULT_GOAL = all

EXTRA_SOURCES += include/rabbit_framing.hrl				\
		 src/rabbit_framing_amqp_0_8.erl			\
		 src/rabbit_framing_amqp_0_9_1.erl

.DEFAULT_GOAL = all
$(PROJECT).d:: $(EXTRA_SOURCES)

# FIXME: Use erlang.mk patched for RabbitMQ, while waiting for PRs to be
# reviewed and merged.

ERLANG_MK_REPO = https://github.com/rabbitmq/erlang.mk.git
ERLANG_MK_COMMIT = rabbitmq-tmp

include mk/rabbitmq-components.mk
include erlang.mk
include mk/rabbitmq-build.mk
include mk/rabbitmq-dist.mk
include mk/rabbitmq-tools.mk

# --------------------------------------------------------------------
# Framing sources generation.
# --------------------------------------------------------------------

PYTHON       ?= python
CODEGEN       = $(CURDIR)/codegen.py
CODEGEN_DIR  ?= $(DEPS_DIR)/rabbitmq_codegen
CODEGEN_AMQP  = $(CODEGEN_DIR)/amqp_codegen.py

AMQP_SPEC_JSON_FILES_0_8   = $(CODEGEN_DIR)/amqp-rabbitmq-0.8.json
AMQP_SPEC_JSON_FILES_0_9_1 = $(CODEGEN_DIR)/amqp-rabbitmq-0.9.1.json	\
			     $(CODEGEN_DIR)/credit_extension.json

include/rabbit_framing.hrl:: $(CODEGEN) $(CODEGEN_AMQP) \
    $(AMQP_SPEC_JSON_FILES_0_9_1) $(AMQP_SPEC_JSON_FILES_0_8)
	$(gen_verbose) env PYTHONPATH=$(CODEGEN_DIR) \
	 $(PYTHON) $(CODEGEN) --ignore-conflicts header \
	 $(AMQP_SPEC_JSON_FILES_0_9_1) $(AMQP_SPEC_JSON_FILES_0_8) $@

src/rabbit_framing_amqp_0_9_1.erl:: $(CODEGEN) $(CODEGEN_AMQP) \
    $(AMQP_SPEC_JSON_FILES_0_9_1)
	$(gen_verbose) env PYTHONPATH=$(CODEGEN_DIR) \
	 $(PYTHON) $(CODEGEN) body $(AMQP_SPEC_JSON_FILES_0_9_1) $@

src/rabbit_framing_amqp_0_8.erl:: $(CODEGEN) $(CODEGEN_AMQP) \
    $(AMQP_SPEC_JSON_FILES_0_8)
	$(gen_verbose) env PYTHONPATH=$(CODEGEN_DIR) \
	 $(PYTHON) $(CODEGEN) body $(AMQP_SPEC_JSON_FILES_0_8) $@

clean:: clean-extra-sources

clean-extra-sources:
	$(gen_verbose) rm -f $(EXTRA_SOURCES)<|MERGE_RESOLUTION|>--- conflicted
+++ resolved
@@ -1,12 +1,8 @@
 PROJECT = rabbit_common
 
 BUILD_DEPS = rabbitmq_codegen
-<<<<<<< HEAD
 DEPS = lager
-TEST_DEPS = mochiweb
-=======
 TEST_DEPS = mochiweb proper
->>>>>>> 94f5723b
 
 .DEFAULT_GOAL = all
 
