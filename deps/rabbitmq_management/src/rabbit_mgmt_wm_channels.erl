%%   The contents of this file are subject to the Mozilla Public License
%%   Version 1.1 (the "License"); you may not use this file except in
%%   compliance with the License. You may obtain a copy of the License at
%%   http://www.mozilla.org/MPL/
%%
%%   Software distributed under the License is distributed on an "AS IS"
%%   basis, WITHOUT WARRANTY OF ANY KIND, either express or implied. See the
%%   License for the specific language governing rights and limitations
%%   under the License.
%%
%%   The Original Code is RabbitMQ Management Plugin.
%%
%%   The Initial Developer of the Original Code is VMware, Inc.
%%   Copyright (c) 2007-2010 VMware, Inc.  All rights reserved.
-module(rabbit_mgmt_wm_channels).

-export([init/1, to_json/2, content_types_provided/2, is_authorized/2,
         annotated/2]).

-include("rabbit_mgmt.hrl").
-include_lib("webmachine/include/webmachine.hrl").
-include_lib("rabbit_common/include/rabbit.hrl").

%%--------------------------------------------------------------------

init(_Config) -> {ok, #context{}}.

content_types_provided(ReqData, Context) ->
   {[{"application/json", to_json}], ReqData, Context}.

to_json(ReqData, Context) ->
<<<<<<< HEAD
    rabbit_mgmt_util:reply_list(annotated(ReqData, Context), ReqData, Context).
=======
    Chs = rabbit_mgmt_util:filter_user(
            rabbit_mgmt_db:get_augmented_channels(basic), ReqData, Context),
    rabbit_mgmt_util:reply_list(
      rabbit_mgmt_format:strip_pids(Chs), ReqData, Context).
>>>>>>> e7e5a5f8

is_authorized(ReqData, Context) ->
    rabbit_mgmt_util:is_authorized(ReqData, Context).

annotated(ReqData, Context) ->
    rabbit_mgmt_format:strip_pids(
      rabbit_mgmt_util:filter_user(
        rabbit_mgmt_db:get_annotated_channels(coarse), ReqData, Context)).<|MERGE_RESOLUTION|>--- conflicted
+++ resolved
@@ -29,14 +29,7 @@
    {[{"application/json", to_json}], ReqData, Context}.
 
 to_json(ReqData, Context) ->
-<<<<<<< HEAD
     rabbit_mgmt_util:reply_list(annotated(ReqData, Context), ReqData, Context).
-=======
-    Chs = rabbit_mgmt_util:filter_user(
-            rabbit_mgmt_db:get_augmented_channels(basic), ReqData, Context),
-    rabbit_mgmt_util:reply_list(
-      rabbit_mgmt_format:strip_pids(Chs), ReqData, Context).
->>>>>>> e7e5a5f8
 
 is_authorized(ReqData, Context) ->
     rabbit_mgmt_util:is_authorized(ReqData, Context).
@@ -44,4 +37,4 @@
 annotated(ReqData, Context) ->
     rabbit_mgmt_format:strip_pids(
       rabbit_mgmt_util:filter_user(
-        rabbit_mgmt_db:get_annotated_channels(coarse), ReqData, Context)).+        rabbit_mgmt_db:get_augmented_channels(basic), ReqData, Context)).