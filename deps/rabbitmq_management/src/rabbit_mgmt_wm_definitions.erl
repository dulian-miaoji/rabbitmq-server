%%   The contents of this file are subject to the Mozilla Public License
%%   Version 1.1 (the "License"); you may not use this file except in
%%   compliance with the License. You may obtain a copy of the License at
%%   http://www.mozilla.org/MPL/
%%
%%   Software distributed under the License is distributed on an "AS IS"
%%   basis, WITHOUT WARRANTY OF ANY KIND, either express or implied. See the
%%   License for the specific language governing rights and limitations
%%   under the License.
%%
%%   The Original Code is RabbitMQ Management Plugin.
%%
%%   The Initial Developer of the Original Code is GoPivotal, Inc.
%%   Copyright (c) 2007-2016 Pivotal Software, Inc.  All rights reserved.
%%

-module(rabbit_mgmt_wm_definitions).

-export([init/3, rest_init/2, to_json/2, content_types_provided/2, is_authorized/2]).
-export([content_types_accepted/2, allowed_methods/2, accept_json/2]).
-export([accept_multipart/2]).
-export([variances/2]).

-export([apply_defs/3]).

-import(rabbit_misc, [pget/2, pget/3]).

-include("rabbit_mgmt.hrl").
<<<<<<< HEAD
=======
-include_lib("rabbitmq_management_agent/include/rabbit_mgmt_records.hrl").
>>>>>>> 59b61522
-include_lib("amqp_client/include/amqp_client.hrl").

%%--------------------------------------------------------------------

init(_, _, _) -> {upgrade, protocol, cowboy_rest}.

rest_init(Req, _Config) ->
    {ok, rabbit_mgmt_cors:set_headers(Req, ?MODULE), #context{}}.

variances(Req, Context) ->
    {[<<"accept-encoding">>, <<"origin">>], Req, Context}.

content_types_provided(ReqData, Context) ->
   {[{<<"application/json">>, to_json}], ReqData, Context}.

content_types_accepted(ReqData, Context) ->
   {[{<<"application/json">>, accept_json},
     {{<<"multipart">>, <<"form-data">>, '*'}, accept_multipart}], ReqData, Context}.

allowed_methods(ReqData, Context) ->
    {[<<"HEAD">>, <<"GET">>, <<"POST">>, <<"OPTIONS">>], ReqData, Context}.

to_json(ReqData, Context) ->
    case rabbit_mgmt_util:vhost(ReqData) of
        none ->
            all_definitions(ReqData, Context);
        not_found ->
            rabbit_mgmt_util:bad_request(list_to_binary("vhost_not_found"),
                                         ReqData, Context);
        _VHost ->
            vhost_definitions(ReqData, Context)
    end.

all_definitions(ReqData, Context) ->
    Xs = [X || X <- rabbit_mgmt_wm_exchanges:basic(ReqData),
               export_exchange(X)],
    Qs = [Q || Q <- rabbit_mgmt_wm_queues:basic(ReqData),
               export_queue(Q)],
    QNames = [{pget(name, Q), pget(vhost, Q)} || Q <- Qs],
    Bs = [B || B <- rabbit_mgmt_wm_bindings:basic(ReqData),
               export_binding(B, QNames)],
    {ok, Vsn} = application:get_key(rabbit, vsn),
    rabbit_mgmt_util:reply(
      [{rabbit_version, list_to_binary(Vsn)}] ++
      filter(
        [{users,       rabbit_mgmt_wm_users:users()},
         {vhosts,      rabbit_mgmt_wm_vhosts:basic()},
         {permissions, rabbit_mgmt_wm_permissions:permissions()},
         {parameters,  rabbit_mgmt_wm_parameters:basic(ReqData)},
         {policies,    rabbit_mgmt_wm_policies:basic(ReqData)},
         {queues,      Qs},
         {exchanges,   Xs},
         {bindings,    Bs}]),
      case cowboy_req:qs_val(<<"download">>, ReqData) of
          {undefined, _} -> ReqData;
          {Filename, _}  -> rabbit_mgmt_util:set_resp_header(
<<<<<<< HEAD
                         "Content-Disposition",
=======
                         <<"Content-Disposition">>,
>>>>>>> 59b61522
                         "attachment; filename=" ++
                             binary_to_list(Filename), ReqData)
      end,
      Context).

accept_json(ReqData0, Context) ->
    {ok, Body, ReqData} = cowboy_req:body(ReqData0),
    accept(Body, ReqData, Context).

vhost_definitions(ReqData, Context) ->
    %% rabbit_mgmt_wm_<>:basic/1 filters by VHost if it is available
    Xs = [strip_vhost(X) || X <- rabbit_mgmt_wm_exchanges:basic(ReqData),
               export_exchange(X)],
    VQs = [Q || Q <- rabbit_mgmt_wm_queues:basic(ReqData), export_queue(Q)],
    Qs = [strip_vhost(Q) || Q <- VQs],
    QNames = [{pget(name, Q), pget(vhost, Q)} || Q <- VQs],
    Bs = [strip_vhost(B) || B <- rabbit_mgmt_wm_bindings:basic(ReqData),
                            export_binding(B, QNames)],
    {ok, Vsn} = application:get_key(rabbit, vsn),
    rabbit_mgmt_util:reply(
      [{rabbit_version, list_to_binary(Vsn)}] ++
          filter(
            [{policies,    rabbit_mgmt_wm_policies:basic(ReqData)},
             {queues,      Qs},
             {exchanges,   Xs},
             {bindings,    Bs}]),
      case cowboy_req:qs_val(<<"download">>, ReqData) of
          {undefined, _} -> ReqData;
          {Filename, _}  -> rabbit_mgmt_util:set_resp_header(
<<<<<<< HEAD
                         "Content-Disposition",
                         "attachment; filename=" ++
                             binary_to_list(Filename), ReqData)
      end,
      Context).

=======
                              <<"Content-Disposition">>,
                              "attachment; filename=" ++
                                  mochiweb_util:unquote(Filename), ReqData)
      end,
      Context).

accept_json(ReqData0, Context) ->
    {ok, Body, ReqData} = cowboy_req:body(ReqData0),
    accept(Body, ReqData, Context).

>>>>>>> 59b61522
accept_multipart(ReqData0, Context) ->
    {Parts, ReqData} = get_all_parts(ReqData0),
    Redirect = get_part(<<"redirect">>, Parts),
    Json = get_part(<<"file">>, Parts),
    Resp = {Res, _, _} = accept(Json, ReqData, Context),
    case {Res, Redirect} of
        {true, unknown} -> {true, ReqData, Context};
        {true, _}       -> {{true, Redirect}, ReqData, Context};
        _               -> Resp
    end.

is_authorized(ReqData, Context) ->
    case cowboy_req:qs_val(<<"auth">>, ReqData) of
        {undefined, _} -> rabbit_mgmt_util:is_authorized_admin(ReqData, Context);
        {Auth, _}      -> is_authorized_qs(ReqData, Context, Auth)
    end.

%% Support for the web UI - it can't add a normal "authorization"
%% header for a file download.
is_authorized_qs(ReqData, Context, Auth) ->
    case rabbit_web_dispatch_util:parse_auth_header("Basic " ++ Auth) of
        [Username, Password] -> rabbit_mgmt_util:is_authorized_admin(
                                  ReqData, Context, Username, Password);
        _                    -> {?AUTH_REALM, ReqData, Context}
    end.

%%--------------------------------------------------------------------

accept(Body, ReqData, Context) ->
    case rabbit_mgmt_util:vhost(ReqData) of
        none ->
            apply_defs(Body, fun() -> {true, ReqData, Context} end,
                       fun(E) -> rabbit_mgmt_util:bad_request(E, ReqData, Context) end);
        not_found ->
            rabbit_mgmt_util:bad_request(list_to_binary("vhost_not_found"),
                                         ReqData, Context);
        VHost ->
            apply_defs(Body, fun() -> {true, ReqData, Context} end,
                       fun(E) -> rabbit_mgmt_util:bad_request(E, ReqData, Context) end,
                       VHost)
    end.

apply_defs(Body, SuccessFun, ErrorFun) ->
    case rabbit_mgmt_util:decode([], Body) of
        {error, E} ->
            ErrorFun(E);
        {ok, _, All} ->
            Version = maps:get(rabbit_version, All, undefined),
            try
                for_all(users,       All, fun(User) -> 
                                              rabbit_mgmt_wm_user:put_user(
                                                  User, 
                                                  Version) 
                                          end),
                for_all(vhosts,      All, fun add_vhost/1),
                for_all(permissions, All, fun add_permission/1),
                for_all(parameters,  All, fun add_parameter/1),
                for_all(policies,    All, fun add_policy/1),
                for_all(queues,      All, fun add_queue/1),
                for_all(exchanges,   All, fun add_exchange/1),
                for_all(bindings,    All, fun add_binding/1),
                SuccessFun()
            catch {error, E} -> ErrorFun(format(E));
                  exit:E     -> ErrorFun(format(E))
            end
    end.

apply_defs(Body, SuccessFun, ErrorFun, VHost) ->
    case rabbit_mgmt_util:decode([], Body) of
        {error, E} ->
            ErrorFun(E);
        {ok, _, All} ->
            try
                for_all(policies,    All, VHost, fun add_policy/2),
                for_all(queues,      All, VHost, fun add_queue/2),
                for_all(exchanges,   All, VHost, fun add_exchange/2),
                for_all(bindings,    All, VHost, fun add_binding/2),
                SuccessFun()
            catch {error, E} -> ErrorFun(format(E));
                  exit:E     -> ErrorFun(format(E))
            end
    end.

format(#amqp_error{name = Name, explanation = Explanation}) ->
    list_to_binary(rabbit_misc:format("~s: ~s", [Name, Explanation]));
format(E) ->
    list_to_binary(rabbit_misc:format("~p", [E])).

get_all_parts(ReqData) ->
    get_all_parts(ReqData, []).

get_all_parts(ReqData0, Acc) ->
    case cowboy_req:part(ReqData0) of
        {done, ReqData} ->
            {Acc, ReqData};
        {ok, Headers, ReqData1} ->
            Name = case cow_multipart:form_data(Headers) of
                {data, N} -> N;
                {file, N, _, _, _} -> N
            end,
            {ok, Body, ReqData} = cowboy_req:part_body(ReqData1),
            get_all_parts(ReqData, [{Name, Body}|Acc])
    end.

get_part(Name, Parts) ->
    case lists:keyfind(Name, 1, Parts) of
        false -> unknown;
        {_, Value} -> Value
    end.

export_queue(Queue) ->
    pget(owner_pid, Queue) == none.

export_binding(Binding, Qs) ->
    Src      = pget(source,           Binding),
    Dest     = pget(destination,      Binding),
    DestType = pget(destination_type, Binding),
    VHost    = pget(vhost,            Binding),
    Src =/= <<"">>
        andalso
          ( (DestType =:= queue andalso lists:member({Dest, VHost}, Qs))
            orelse (DestType =:= exchange andalso Dest =/= <<"">>) ).

export_exchange(Exchange) ->
    export_name(pget(name, Exchange)).

export_name(<<>>)                 -> false;
export_name(<<"amq.", _/binary>>) -> false;
export_name(_Name)                -> true.

%%--------------------------------------------------------------------

rw_state() ->
    [{users,       [name, password_hash, hashing_algorithm, tags]},
     {vhosts,      [name]},
     {permissions, [user, vhost, configure, write, read]},
     {parameters,  [vhost, component, name, value]},
     {policies,    [vhost, name, pattern, definition, priority, 'apply-to']},
     {queues,      [name, vhost, durable, auto_delete, arguments]},
     {exchanges,   [name, vhost, type, durable, auto_delete, internal,
                    arguments]},
     {bindings,    [source, vhost, destination, destination_type, routing_key,
                    arguments]}].

filter(Items) ->
    [filter_items(N, V, proplists:get_value(N, rw_state())) || {N, V} <- Items].

filter_items(Name, List, Allowed) ->
    {Name, [filter_item(I, Allowed) || I <- List]}.

filter_item(Item, Allowed) ->
    [{K, Fact} || {K, Fact} <- Item, lists:member(K, Allowed)].

strip_vhost(Item) ->
    lists:keydelete(vhost, 1, Item).

%%--------------------------------------------------------------------

for_all(Name, All, Fun) ->
    case maps:get(Name, All, undefined) of
        undefined -> ok;
<<<<<<< HEAD
        List      -> [Fun(maps:from_list([{atomise_name(K), V} || {K, V} <- maps:to_list(M)])) ||
                         M <- List, is_map(M)]
=======
        List      -> _ = [Fun([{atomise_name(K), V} || {K, V} <- I]) ||
                          {struct, I} <- List],
                     ok
>>>>>>> 59b61522
    end.

for_all(Name, All, VHost, Fun) ->
    case maps:get(Name, All, undefined) of
        undefined -> ok;
<<<<<<< HEAD
        List      -> [Fun(VHost, maps:from_list([{atomise_name(K), V} || {K, V} <- maps:to_list(M)])) ||
                         M <- List, is_map(M)]
=======
        List      -> _ = [Fun(VHost, [{atomise_name(K), V} || {K, V} <- I]) ||
                          {struct, I} <- List],
                     ok
>>>>>>> 59b61522
    end.

atomise_name(N) -> list_to_atom(binary_to_list(N)).

%%--------------------------------------------------------------------

add_parameter(Param) ->
    VHost = maps:get(vhost,     Param, undefined),
    Comp  = maps:get(component, Param, undefined),
    Key   = maps:get(name,      Param, undefined),
    Term  = maps:get(value,     Param, undefined),
    case rabbit_runtime_parameters:set(VHost, Comp, Key, Term, none) of
        ok                -> ok;
        {error_string, E} -> S = rabbit_misc:format(" (~s/~s/~s)",
                                                    [VHost, Comp, Key]),
                             exit(list_to_binary(E ++ S))
    end.

add_policy(Param) ->
    VHost = maps:get(vhost, Param, undefined),
    add_policy(VHost, Param).

add_policy(VHost, Param) ->
    Key   = maps:get(name,  Param, undefined),
    case rabbit_policy:set(
           VHost, Key, maps:get(pattern, Param, undefined),
           case maps:get(definition, Param, undefined) of
               undefined -> undefined;
               Def -> maps:to_list(Def)
           end,
           maps:get(priority, Param, undefined),
           maps:get('apply-to', Param, <<"all">>)) of
        ok                -> ok;
        {error_string, E} -> S = rabbit_misc:format(" (~s/~s)", [VHost, Key]),
                             exit(list_to_binary(E ++ S))
    end.

add_vhost(VHost) ->
    VHostName = maps:get(name, VHost, undefined),
    VHostTrace = maps:get(tracing, VHost, undefined),
    rabbit_mgmt_wm_vhost:put_vhost(VHostName, VHostTrace).

add_permission(Permission) ->
    rabbit_auth_backend_internal:set_permissions(maps:get(user,      Permission, undefined),
                                                 maps:get(vhost,     Permission, undefined),
                                                 maps:get(configure, Permission, undefined),
                                                 maps:get(write,     Permission, undefined),
                                                 maps:get(read,      Permission, undefined)).

add_queue(Queue) ->
    add_queue_int(Queue, r(queue, Queue)).

add_queue(VHost, Queue) ->
    add_queue_int(Queue, rv(VHost, queue, Queue)).

add_queue_int(Queue, Name) ->
    rabbit_amqqueue:declare(Name,
                            maps:get(durable,                         Queue, undefined),
                            maps:get(auto_delete,                     Queue, undefined),
                            rabbit_mgmt_util:args(maps:get(arguments, Queue, undefined)),
                            none).

add_exchange(Exchange) ->
    add_exchange_int(Exchange, r(exchange, Exchange)).

add_exchange(VHost, Exchange) ->
    add_exchange_int(Exchange, rv(VHost, exchange, Exchange)).

add_exchange_int(Exchange, Name) ->
    Internal = case maps:get(internal, Exchange, undefined) of
                   undefined -> false; %% =< 2.2.0
                   I         -> I
               end,
    rabbit_exchange:declare(Name,
                            rabbit_exchange:check_type(maps:get(type, Exchange, undefined)),
                            maps:get(durable,                         Exchange, undefined),
                            maps:get(auto_delete,                     Exchange, undefined),
                            Internal,
                            rabbit_mgmt_util:args(maps:get(arguments, Exchange, undefined))).

add_binding(Binding) ->
    DestType = dest_type(Binding),
    add_binding_int(Binding, r(exchange, source, Binding),
                    r(DestType, destination, Binding)).

add_binding(VHost, Binding) ->
    DestType = dest_type(Binding),
    add_binding_int(Binding, rv(VHost, exchange, source, Binding),
                    rv(VHost, DestType, destination, Binding)).

add_binding_int(Binding, Source, Destination) ->
    rabbit_binding:add(
      #binding{source       = Source,
               destination  = Destination,
               key          = maps:get(routing_key, Binding, undefined),
               args         = rabbit_mgmt_util:args(maps:get(arguments, Binding, undefined))}).

dest_type(Binding) ->
    list_to_atom(binary_to_list(maps:get(destination_type, Binding, undefined))).

r(Type, Props) -> r(Type, name, Props).

r(Type, Name, Props) ->
    rabbit_misc:r(maps:get(vhost, Props, undefined), Type, maps:get(Name, Props, undefined)).

rv(VHost, Type, Props) -> rv(VHost, Type, name, Props).

rv(VHost, Type, Name, Props) ->
    rabbit_misc:r(VHost, Type, maps:get(Name, Props, undefined)).<|MERGE_RESOLUTION|>--- conflicted
+++ resolved
@@ -26,10 +26,7 @@
 -import(rabbit_misc, [pget/2, pget/3]).
 
 -include("rabbit_mgmt.hrl").
-<<<<<<< HEAD
-=======
 -include_lib("rabbitmq_management_agent/include/rabbit_mgmt_records.hrl").
->>>>>>> 59b61522
 -include_lib("amqp_client/include/amqp_client.hrl").
 
 %%--------------------------------------------------------------------
@@ -86,11 +83,7 @@
       case cowboy_req:qs_val(<<"download">>, ReqData) of
           {undefined, _} -> ReqData;
           {Filename, _}  -> rabbit_mgmt_util:set_resp_header(
-<<<<<<< HEAD
-                         "Content-Disposition",
-=======
                          <<"Content-Disposition">>,
->>>>>>> 59b61522
                          "attachment; filename=" ++
                              binary_to_list(Filename), ReqData)
       end,
@@ -120,25 +113,12 @@
       case cowboy_req:qs_val(<<"download">>, ReqData) of
           {undefined, _} -> ReqData;
           {Filename, _}  -> rabbit_mgmt_util:set_resp_header(
-<<<<<<< HEAD
                          "Content-Disposition",
                          "attachment; filename=" ++
                              binary_to_list(Filename), ReqData)
       end,
       Context).
 
-=======
-                              <<"Content-Disposition">>,
-                              "attachment; filename=" ++
-                                  mochiweb_util:unquote(Filename), ReqData)
-      end,
-      Context).
-
-accept_json(ReqData0, Context) ->
-    {ok, Body, ReqData} = cowboy_req:body(ReqData0),
-    accept(Body, ReqData, Context).
-
->>>>>>> 59b61522
 accept_multipart(ReqData0, Context) ->
     {Parts, ReqData} = get_all_parts(ReqData0),
     Redirect = get_part(<<"redirect">>, Parts),
@@ -300,27 +280,15 @@
 for_all(Name, All, Fun) ->
     case maps:get(Name, All, undefined) of
         undefined -> ok;
-<<<<<<< HEAD
         List      -> [Fun(maps:from_list([{atomise_name(K), V} || {K, V} <- maps:to_list(M)])) ||
                          M <- List, is_map(M)]
-=======
-        List      -> _ = [Fun([{atomise_name(K), V} || {K, V} <- I]) ||
-                          {struct, I} <- List],
-                     ok
->>>>>>> 59b61522
     end.
 
 for_all(Name, All, VHost, Fun) ->
     case maps:get(Name, All, undefined) of
         undefined -> ok;
-<<<<<<< HEAD
         List      -> [Fun(VHost, maps:from_list([{atomise_name(K), V} || {K, V} <- maps:to_list(M)])) ||
                          M <- List, is_map(M)]
-=======
-        List      -> _ = [Fun(VHost, [{atomise_name(K), V} || {K, V} <- I]) ||
-                          {struct, I} <- List],
-                     ok
->>>>>>> 59b61522
     end.
 
 atomise_name(N) -> list_to_atom(binary_to_list(N)).
