%% The contents of this file are subject to the Mozilla Public License
%% Version 1.1 (the "License"); you may not use this file except in
%% compliance with the License. You may obtain a copy of the License at
%% http://www.mozilla.org/MPL/
%%
%% Software distributed under the License is distributed on an "AS IS"
%% basis, WITHOUT WARRANTY OF ANY KIND, either express or implied. See the
%% License for the specific language governing rights and limitations
%% under the License.
%%
%% The Original Code is RabbitMQ.
%%
%% The Initial Developer of the Original Code is GoPivotal, Inc.
%% Copyright (c) 2016 Pivotal Software, Inc.  All rights reserved.
%%

-module(rabbit_mgmt_test_db_SUITE).

-include_lib("common_test/include/ct.hrl").
-include_lib("rabbit_common/include/rabbit_core_metrics.hrl").
-include("include/rabbit_mgmt.hrl").
-include("include/rabbit_mgmt_test.hrl").

-import(rabbit_mgmt_test_util, [assert_list/2, assert_item/2,
                                reset_management_settings/1]).

-import(rabbit_misc, [pget/2]).

-compile(export_all).

all() ->
    [
     {group, non_parallel_tests}
    ].

groups() ->
    [
     {non_parallel_tests, [], [
                               queue_coarse_test,
                               connection_coarse_test,
                               fine_stats_aggregation_time_test,
                               fine_stats_aggregation_test
                              ]}
    ].

%% -------------------------------------------------------------------
%% Testsuite setup/teardown.
%% -------------------------------------------------------------------

init_per_suite(Config) ->
    rabbit_ct_helpers:log_environment(),
    inets:start(),
    Config.

end_per_suite(Config) ->
    Config.

init_per_group(_, Config) ->
    Config1 = rabbit_ct_helpers:set_config(Config, [
                                                    {rmq_nodename_suffix, ?MODULE}
                                                   ]),
    Config2 = rabbit_ct_helpers:run_setup_steps(Config1,
						rabbit_ct_broker_helpers:setup_steps() ++
						    rabbit_ct_client_helpers:setup_steps() ++
						    [fun rabbit_mgmt_test_util:reset_management_settings/1]),
    rabbit_ct_broker_helpers:rpc(Config2, 0, supervisor2, terminate_child,
				 [rabbit_mgmt_sup_sup, rabbit_mgmt_sup]),
    rabbit_ct_broker_helpers:rpc(Config2, 0, application, set_env,
				 [rabbitmq_management, sample_retention_policies,
				  [{global, [{605, 1}]}, {basic, [{605, 1}]}, {detailed, [{10, 1}]}]]),
    rabbit_ct_broker_helpers:rpc(Config2, 0, rabbit_mgmt_sup_sup, start_child, []),
    Config2.

end_per_group(_, Config) ->
    rabbit_ct_helpers:run_teardown_steps(Config,
                                         [fun rabbit_mgmt_test_util:reset_management_settings/1] ++
                                         rabbit_ct_client_helpers:teardown_steps() ++
                                             rabbit_ct_broker_helpers:teardown_steps()).

init_per_testcase(Testcase, Config) ->
    reset_management_settings(Config),
    rabbit_ct_helpers:testcase_started(Config, Testcase).

end_per_testcase(Testcase, Config) ->
    reset_management_settings(Config),
    rabbit_ct_helpers:testcase_finished(Config, Testcase).

%% -------------------------------------------------------------------
%% Testcases.
%% -------------------------------------------------------------------

queue_coarse_test(Config) ->
    ok = rabbit_ct_broker_helpers:rpc(Config, 0, ?MODULE, queue_coarse_test1, [Config]).

queue_coarse_test1(_Config) ->
    [rabbit_mgmt_metrics_collector:override_lookups(T, [{exchange, fun dummy_lookup/1},
							{queue,    fun dummy_lookup/1}])
     || {T, _} <- ?CORE_TABLES],
    First = exometer_slide:timestamp(),
    stats_q(test, 10),
    stats_q(test2, 1),
    timer:sleep(1150),
    Last = exometer_slide:timestamp(),
    R = range(First, Last, 5),
    Exp = fun(N) -> simple_details(messages, N, R) end,
    assert_item(Exp(10), get_q(test, R)),
    assert_item(Exp(11), get_vhost(R)),
    assert_item(Exp(11), get_overview_q(R)),
    delete_q(test),
    assert_item(Exp(1), get_vhost(R)),
    assert_item(Exp(1), get_overview_q(R)),
    delete_q(test2),
    assert_item(Exp(0), get_vhost(R)),
    assert_item(Exp(0), get_overview_q(R)),
    [rabbit_mgmt_metrics_collector:reset_lookups(T) || {T, _} <- ?CORE_TABLES],
    ok.

connection_coarse_test(Config) ->
    ok = rabbit_ct_broker_helpers:rpc(Config, 0, ?MODULE, connection_coarse_test1, [Config]).

connection_coarse_test1(_Config) ->
    First = exometer_slide:timestamp(),
    create_conn(test),
    create_conn(test2),
    stats_conn(test, 10),
    stats_conn(test2, 1),
    timer:sleep(1150),
    Last = exometer_slide:timestamp(),
    R = range(First, Last, 5),
    Exp = fun(N) -> simple_details(recv_oct, N, R) end,
    assert_item(Exp(10), get_conn(test, R)),
    assert_item(Exp(1), get_conn(test2, R)),
    delete_conn(test),
    delete_conn(test2),
    assert_list([], rabbit_mgmt_db:get_all_connections(R)),
    ok.

fine_stats_aggregation_test(Config) ->
    ok = rabbit_ct_broker_helpers:rpc(Config, 0, ?MODULE, fine_stats_aggregation_test1, [Config]).

fine_stats_aggregation_test1(_Config) ->
<<<<<<< HEAD
    [rabbit_mgmt_metrics_collector:override_lookups(T, [{exchange, fun dummy_lookup/1},
							{queue,    fun dummy_lookup/1}])
     || {T, _} <- ?CORE_TABLES],
    First = exometer_slide:timestamp(),
    create_ch(ch1),
    create_ch(ch2),
    stats_ch(ch1, [{x, 100}], [{q1, x, 100}, {q2, x, 10}], [{q1, 2}, {q2, 1}]),
    stats_ch(ch2, [{x, 10}], [{q1, x, 50}, {q2, x, 5}], []),
    timer:sleep(1150),
    fine_stats_aggregation_test0(true, First),
    delete_q(q2),
    timer:sleep(1150),
    fine_stats_aggregation_test0(false, First),
    delete_ch(ch1),
    delete_ch(ch2),
    [rabbit_mgmt_metrics_collector:reset_lookups(T) || {T, _} <- ?CORE_TABLES],
=======
    application:set_env(rabbitmq_management, rates_mode, detailed),
    restart_mgmt_db(),
    rabbit_mgmt_event_collector:override_lookups([{exchange, fun dummy_lookup/1},
                                                  {queue,    fun dummy_lookup/1}]),
    create_ch(ch1, 0),
    create_ch(ch2, 0),
    stats_ch(ch1, 0, [{x, 100}], [{q1, x, 100},
                                  {q2, x, 10}], [{q1, 2},
                                                 {q2, 1}]),
    stats_ch(ch2, 0, [{x, 10}], [{q1, x, 50},
                                 {q2, x, 5}], []),
    fine_stats_aggregation_test0(true),
    delete_q(q2, 0),
    fine_stats_aggregation_test0(false),
    delete_q(q1, 0),
    delete_ch(ch1, 1),
    delete_ch(ch2, 1),
    application:set_env(rabbitmq_management, rates_mode, basic),
    restart_mgmt_db(),
>>>>>>> c3997dbd
    ok.

fine_stats_aggregation_test0(Q2Exists, First) ->
    Last = exometer_slide:timestamp(),
    R = range(First, Last, 5),
    Ch1 = get_ch(ch1, R),

    Ch2 = get_ch(ch2, R),
    X   = get_x(x, R),
    Q1  = get_q(q1, R),
    V   = get_vhost(R),
    O   = get_overview(R),
    assert_fine_stats(m, publish,     100, Ch1, R),
    assert_fine_stats(m, publish,     10,  Ch2, R),
    assert_fine_stats(m, publish_in,  110, X, R),
    assert_fine_stats(m, publish_out, 165, X, R),
    assert_fine_stats(m, publish,     150, Q1, R),
    assert_fine_stats(m, deliver_get, 2,   Q1, R),
    assert_fine_stats(m, deliver_get, 3,   Ch1, R),
    assert_fine_stats(m, publish,     110, V, R),
    assert_fine_stats(m, deliver_get, 3,   V, R),
    assert_fine_stats(m, publish,     110, O, R),
    assert_fine_stats(m, deliver_get, 3,   O, R),
    assert_fine_stats({pub, x},   publish, 100, Ch1, R),
    assert_fine_stats({pub, x},   publish, 10,  Ch2, R),
    assert_fine_stats({in,  ch1}, publish, 100, X, R),
    assert_fine_stats({in,  ch2}, publish, 10,  X, R),
    assert_fine_stats({out, q1},  publish, 150, X, R),
    assert_fine_stats({in,  x},   publish, 150, Q1, R),
    assert_fine_stats({del, ch1}, deliver_get, 2, Q1, R),
    assert_fine_stats({del, q1},  deliver_get, 2, Ch1, R),
    case Q2Exists of
        true  -> Q2  = get_q(q2, R),
                 assert_fine_stats(m, publish,     15,  Q2, R),
                 assert_fine_stats(m, deliver_get, 1,   Q2, R),
                 assert_fine_stats({out, q2},  publish, 15,  X, R),
                 assert_fine_stats({in,  x},   publish, 15,  Q2, R),
                 assert_fine_stats({del, ch1}, deliver_get, 1, Q2, R),
                 assert_fine_stats({del, q2},  deliver_get, 1, Ch1, R);
        false -> assert_fine_stats_neg({out, q2}, X),
                 assert_fine_stats_neg({del, q2}, Ch1)
    end,
    ok.

fine_stats_aggregation_time_test(Config) ->
    ok = rabbit_ct_broker_helpers:rpc(Config, 0, ?MODULE, fine_stats_aggregation_time_test1, [Config]).

fine_stats_aggregation_time_test1(_Config) ->
    [rabbit_mgmt_metrics_collector:override_lookups(T, [{exchange, fun dummy_lookup/1},
							{queue,    fun dummy_lookup/1}])
     || {T, _} <- ?CORE_TABLES],
    First = exometer_slide:timestamp(),
    create_ch(ch),
    stats_ch(ch, [{x, 100}], [{q, x, 50}], [{q, 20}]),
    timer:sleep(1150),
    Last = exometer_slide:timestamp(),

    stats_ch(ch, [{x, 110}], [{q, x, 55}], [{q, 22}]),
    timer:sleep(1150),
    Next = exometer_slide:timestamp(),

    R1 = range(First, Last, 5),
    assert_fine_stats(m, publish,     100, get_ch(ch, R1), R1),
    assert_fine_stats(m, publish,     50,  get_q(q, R1), R1),
    assert_fine_stats(m, deliver_get, 20,  get_q(q, R1), R1),


    R2 = range(Last, Next, 1),
    assert_fine_stats(m, publish,     110, get_ch(ch, R2), R2),
    assert_fine_stats(m, publish,     55,  get_q(q, R2), R2),
    assert_fine_stats(m, deliver_get, 22,  get_q(q, R2), R2),

    delete_q(q),
    delete_ch(ch),

    [rabbit_mgmt_metrics_collector:reset_lookups(T) || {T, _} <- ?CORE_TABLES],
    ok.

assert_fine_stats(m, Type, N, Obj, R) ->
    Act = pget(message_stats, Obj),
    assert_item(simple_details(Type, N, R), Act);
assert_fine_stats({T2, Name}, Type, N, Obj, R) ->
    Act = find_detailed_stats(Name, pget(expand(T2), Obj)),
    assert_item(simple_details(Type, N, R), Act).

assert_fine_stats_neg({T2, Name}, Obj) ->
    detailed_stats_absent(Name, pget(expand(T2), Obj)).

%%----------------------------------------------------------------------------
%% Events in
%%----------------------------------------------------------------------------

create_conn(Name) ->
    rabbit_core_metrics:connection_created(pid(Name), [{pid, pid(Name)},
						       {name, a2b(Name)}]).

create_ch(Name) ->
    rabbit_core_metrics:channel_created(pid(Name), [{pid, pid(Name)},
						    {name, a2b(Name)}]).

stats_q(Name, Msgs) ->
    rabbit_core_metrics:queue_stats(q(Name), [{name, q(Name)},
					      {messages, Msgs}]).

stats_conn(Name, Oct) ->
    rabbit_core_metrics:connection_stats(pid(Name), [{pid, pid(Name)},
						     {recv_oct, Oct}]).

stats_ch(Name, XStats, QXStats, QStats) ->
    [rabbit_core_metrics:channel_stats(exchange_stats, {pid(Name), x(XName)},
				       [{publish, N}])
     || {XName, N} <- XStats],
    [rabbit_core_metrics:channel_stats(queue_exchange_stats, {pid(Name), {q(QName), x(XName)}},
				       [{publish, N}])
     || {QName, XName, N} <- QXStats],
    [rabbit_core_metrics:channel_stats(queue_stats, {pid(Name), q(QName)},
				       [{deliver_no_ack, N}])
     || {QName, N} <- QStats],
    ok.

delete_q(Name) ->
    rabbit_event:notify(queue_deleted, [{name, q(Name)}]).

delete_conn(Name) ->
    rabbit_event:notify(connection_closed, [{pid, pid_del(Name)}]).

delete_ch(Name) ->
    rabbit_event:notify(channel_closed, [{pid, pid_del(Name)}]).

%%----------------------------------------------------------------------------
%% Events out
%%----------------------------------------------------------------------------

range(F, L, I) ->
    R = #range{first = F, last = L, incr = I * 1000},
    {R, R, R, R}.

get_x(Name, Range) ->
    [X] = rabbit_mgmt_db:augment_exchanges([x2(Name)], Range, full),
    X.

get_q(Name, Range) ->
    [Q] = rabbit_mgmt_db:augment_queues([q2(Name)], Range, full),
    Q.

get_vhost(Range) ->
    [VHost] = rabbit_mgmt_db:augment_vhosts([[{name, <<"/">>}]], Range),
    VHost.

get_conn(Name, Range) -> rabbit_mgmt_db:get_connection(a2b(Name), Range).
get_ch(Name, Range) -> rabbit_mgmt_db:get_channel(a2b(Name), Range).

get_overview(Range) -> rabbit_mgmt_db:get_overview(Range).
get_overview_q(Range) -> pget(queue_totals, get_overview(Range)).

details0(R, AR, A, L) ->
    [{rate,     R},
     {samples,  [[{sample, S}, {timestamp, T}] || {T, S} <- L]},
     {avg_rate, AR},
     {avg,      A}].

simple_details(Thing, N, {#range{first = First, last = Last}, _, _, _}) ->
    [{Thing, N},
     {atom_suffix(Thing, "_details"),
      details0(0.0, 0.0, N * 1.0, [{Last, N}, {First, N}])}].

atom_suffix(Atom, Suffix) ->
    list_to_atom(atom_to_list(Atom) ++ Suffix).

find_detailed_stats(Name, List) ->
    [S] = filter_detailed_stats(Name, List),
    S.

detailed_stats_absent(Name, List) ->
    [] = filter_detailed_stats(Name, List).

filter_detailed_stats(Name, List) ->
    [Stats || [{stats, Stats}, {_, Details}] <- List,
              pget(name, Details) =:= a2b(Name)].

expand(in)  -> incoming;
expand(out) -> outgoing;
expand(del) -> deliveries;
expand(pub) -> publishes.

%%----------------------------------------------------------------------------
%% Util
%%----------------------------------------------------------------------------

x(Name) -> rabbit_misc:r(<<"/">>, exchange, a2b(Name)).
x2(Name) -> q2(Name).
q(Name) -> rabbit_misc:r(<<"/">>, queue, a2b(Name)).
q2(Name) -> [{name,  a2b(Name)},
             {pid, self()},  % fake a local pid
             {vhost, <<"/">>}].

pid(Name) ->
    case get({pid, Name}) of
        undefined -> P = spawn(fun() -> ok end),
                     put({pid, Name}, P),
                     P;
        Pid       -> Pid
    end.

pid_del(Name) ->
    Pid = pid(Name),
    erase({pid, Name}),
    Pid.

a2b(A) -> list_to_binary(atom_to_list(A)).

<<<<<<< HEAD
dummy_lookup(_Thing) -> true.
=======
dummy_lookup(_Thing) -> {ok, ignore_this}.

restart_mgmt_db() ->
    supervisor2:terminate_child(rabbit_mgmt_sup_sup, rabbit_mgmt_sup),
    rabbit_mgmt_sup_sup:start_child().
>>>>>>> c3997dbd
<|MERGE_RESOLUTION|>--- conflicted
+++ resolved
@@ -139,7 +139,6 @@
     ok = rabbit_ct_broker_helpers:rpc(Config, 0, ?MODULE, fine_stats_aggregation_test1, [Config]).
 
 fine_stats_aggregation_test1(_Config) ->
-<<<<<<< HEAD
     [rabbit_mgmt_metrics_collector:override_lookups(T, [{exchange, fun dummy_lookup/1},
 							{queue,    fun dummy_lookup/1}])
      || {T, _} <- ?CORE_TABLES],
@@ -156,27 +155,6 @@
     delete_ch(ch1),
     delete_ch(ch2),
     [rabbit_mgmt_metrics_collector:reset_lookups(T) || {T, _} <- ?CORE_TABLES],
-=======
-    application:set_env(rabbitmq_management, rates_mode, detailed),
-    restart_mgmt_db(),
-    rabbit_mgmt_event_collector:override_lookups([{exchange, fun dummy_lookup/1},
-                                                  {queue,    fun dummy_lookup/1}]),
-    create_ch(ch1, 0),
-    create_ch(ch2, 0),
-    stats_ch(ch1, 0, [{x, 100}], [{q1, x, 100},
-                                  {q2, x, 10}], [{q1, 2},
-                                                 {q2, 1}]),
-    stats_ch(ch2, 0, [{x, 10}], [{q1, x, 50},
-                                 {q2, x, 5}], []),
-    fine_stats_aggregation_test0(true),
-    delete_q(q2, 0),
-    fine_stats_aggregation_test0(false),
-    delete_q(q1, 0),
-    delete_ch(ch1, 1),
-    delete_ch(ch2, 1),
-    application:set_env(rabbitmq_management, rates_mode, basic),
-    restart_mgmt_db(),
->>>>>>> c3997dbd
     ok.
 
 fine_stats_aggregation_test0(Q2Exists, First) ->
@@ -388,12 +366,4 @@
 
 a2b(A) -> list_to_binary(atom_to_list(A)).
 
-<<<<<<< HEAD
-dummy_lookup(_Thing) -> true.
-=======
-dummy_lookup(_Thing) -> {ok, ignore_this}.
-
-restart_mgmt_db() ->
-    supervisor2:terminate_child(rabbit_mgmt_sup_sup, rabbit_mgmt_sup),
-    rabbit_mgmt_sup_sup:start_child().
->>>>>>> c3997dbd
+dummy_lookup(_Thing) -> true.