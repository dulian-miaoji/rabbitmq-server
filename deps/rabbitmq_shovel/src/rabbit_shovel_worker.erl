%%  The contents of this file are subject to the Mozilla Public License
%%  Version 1.1 (the "License"); you may not use this file except in
%%  compliance with the License. You may obtain a copy of the License
%%  at http://www.mozilla.org/MPL/
%%
%%  Software distributed under the License is distributed on an "AS IS"
%%  basis, WITHOUT WARRANTY OF ANY KIND, either express or implied. See
%%  the License for the specific language governing rights and
%%  limitations under the License.
%%
%%  The Original Code is RabbitMQ.
%%
%%  The Initial Developer of the Original Code is GoPivotal, Inc.
%%  Copyright (c) 2007-2016 Pivotal Software, Inc.  All rights reserved.
%%

-module(rabbit_shovel_worker).
-behaviour(gen_server2).

-export([start_link/3]).
-export([init/1, handle_call/3, handle_cast/2, handle_info/2, terminate/2,
         code_change/3]).

-include_lib("amqp_client/include/amqp_client.hrl").
-include("rabbit_shovel.hrl").

-define(MAX_CONNECTION_CLOSE_TIMEOUT, 10000).

-record(state, {inbound_conn, inbound_ch, outbound_conn, outbound_ch,
                name, type, config, inbound_uri, outbound_uri, unacked,
                remaining, %% [1]
                remaining_unacked}). %% [2]

%% [1] Counts down until we shut down in all modes
%% [2] Counts down until we stop publishing in on-confirm mode

start_link(Type, Name, Config) ->
    ok = rabbit_shovel_status:report(Name, Type, starting),
    gen_server2:start_link(?MODULE, [Type, Name, Config], []).

%%---------------------------
%% Gen Server Implementation
%%---------------------------

init([Type, Name, Config]) ->
    gen_server2:cast(self(), init),
    {ok, Shovel} = parse(Type, Name, Config),
    {ok, #state{name = Name, type = Type, config = Shovel}}.

parse(static,  Name, Config) -> rabbit_shovel_config:parse(Name, Config);
parse(dynamic, Name, Config) -> rabbit_shovel_parameters:parse(Name, Config).

handle_call(_Msg, _From, State) ->
    {noreply, State}.

handle_cast(init, State = #state{config = Config}) ->
    #shovel{sources = Sources, destinations = Destinations} = Config,
    {InboundConn, InboundChan, InboundURI} =
        make_conn_and_chan(Sources#endpoint.uris),
    {OutboundConn, OutboundChan, OutboundURI} =
        make_conn_and_chan(Destinations#endpoint.uris),

    %% Don't trap exits until we have established connections so that
    %% if we try to shut down while waiting for a connection to be
    %% established then we don't block
    process_flag(trap_exit, true),

    (Sources#endpoint.resource_declaration)(InboundConn, InboundChan),
    (Destinations#endpoint.resource_declaration)(OutboundConn, OutboundChan),

    NoAck = Config#shovel.ack_mode =:= no_ack,
    case NoAck of
        false -> Prefetch = Config#shovel.prefetch_count,
                 #'basic.qos_ok'{} =
                     amqp_channel:call(
                       InboundChan, #'basic.qos'{prefetch_count = Prefetch});
        true  -> ok
    end,

    case Config#shovel.ack_mode of
        on_confirm ->
            #'confirm.select_ok'{} =
                amqp_channel:call(OutboundChan, #'confirm.select'{}),
            ok = amqp_channel:register_confirm_handler(OutboundChan, self());
        _ ->
            ok
    end,

    Remaining = remaining(InboundChan, Config),
    case Remaining of
        0 -> exit({shutdown, autodelete});
        _ -> ok
    end,

    #'basic.consume_ok'{} =
        amqp_channel:subscribe(
          InboundChan, #'basic.consume'{queue  = Config#shovel.queue,
                                        no_ack = NoAck},
          self()),

    State1 =
        State#state{inbound_conn = InboundConn, inbound_ch = InboundChan,
                    outbound_conn = OutboundConn, outbound_ch = OutboundChan,
                    inbound_uri = InboundURI,
                    outbound_uri = OutboundURI,
                    remaining = Remaining,
                    remaining_unacked = Remaining,
                    unacked = gb_trees:empty()},
    ok = report_running(State1),
    {noreply, State1}.

handle_info(#'basic.consume_ok'{}, State) ->
    {noreply, State};

handle_info({#'basic.deliver'{delivery_tag = Tag,
                              exchange = Exchange, routing_key = RoutingKey},
             Msg = #amqp_msg{props = Props = #'P_basic'{}}},
            State = #state{inbound_uri  = InboundURI,
                           outbound_uri = OutboundURI,
                           config = #shovel{publish_properties = PropsFun,
                                            publish_fields     = FieldsFun}}) ->
    Method = #'basic.publish'{exchange = Exchange, routing_key = RoutingKey},
    Method1 = FieldsFun(InboundURI, OutboundURI, Method),
    Msg1 = Msg#amqp_msg{props = PropsFun(InboundURI, OutboundURI, Props)},
    {noreply, publish(Tag, Method1, Msg1, State)};

handle_info(#'basic.ack'{delivery_tag = Seq, multiple = Multiple},
            State = #state{config = #shovel{ack_mode = on_confirm}}) ->
    {noreply, confirm_to_inbound(
                fun (DTag, Multi) ->
                        #'basic.ack'{delivery_tag = DTag, multiple = Multi}
                end, Seq, Multiple, State)};

handle_info(#'basic.nack'{delivery_tag = Seq, multiple = Multiple},
            State = #state{config = #shovel{ack_mode = on_confirm}}) ->
    {noreply, confirm_to_inbound(
                fun (DTag, Multi) ->
                        #'basic.nack'{delivery_tag = DTag, multiple = Multi}
                end, Seq, Multiple, State)};

handle_info(#'basic.cancel'{}, State = #state{name = Name}) ->
    rabbit_log:warning("Shovel ~p received 'basic.cancel' from the broker~n",
                       [Name]),
    {stop, {shutdown, restart}, State};

handle_info({'EXIT', InboundConn, Reason},
            State = #state{inbound_conn = InboundConn}) ->
    {stop, {inbound_conn_died, Reason}, State};

handle_info({'EXIT', OutboundConn, Reason},
            State = #state{outbound_conn = OutboundConn}) ->
    {stop, {outbound_conn_died, Reason}, State}.

terminate(Reason, #state{inbound_conn = undefined, inbound_ch = undefined,
                         outbound_conn = undefined, outbound_ch = undefined,
                         name = Name, type = Type}) ->
    rabbit_shovel_status:report(Name, Type, {terminated, Reason}),
    ok;
terminate({shutdown, autodelete}, State = #state{name = {VHost, Name},
                                                 type = dynamic}) ->
    close_connections(State),
    %% See rabbit_shovel_dyn_worker_sup_sup:stop_child/1
    put(shovel_worker_autodelete, true),
    rabbit_runtime_parameters:clear(VHost, <<"shovel">>, Name),
    rabbit_shovel_status:remove({VHost, Name}),
    ok;
terminate(Reason, State) ->
    close_connections(State),
    rabbit_shovel_status:report(State#state.name, State#state.type,
                                {terminated, Reason}),
    ok.

code_change(_OldVsn, State, _Extra) ->
    {ok, State}.

%%---------------------------
%% Helpers
%%---------------------------

confirm_to_inbound(MsgCtr, Seq, Multiple, State =
                       #state{inbound_ch = InboundChan, unacked = Unacked}) ->
    ok = amqp_channel:cast(
           InboundChan, MsgCtr(gb_trees:get(Seq, Unacked), Multiple)),
    {Unacked1, Removed} = remove_delivery_tags(Seq, Multiple, Unacked, 0),
    decr_remaining(Removed, State#state{unacked = Unacked1}).

remove_delivery_tags(Seq, false, Unacked, 0) ->
    {gb_trees:delete(Seq, Unacked), 1};
remove_delivery_tags(Seq, true, Unacked, Count) ->
    case gb_trees:is_empty(Unacked) of
        true  -> {Unacked, Count};
        false -> {Smallest, _Val, Unacked1} = gb_trees:take_smallest(Unacked),
                 case Smallest > Seq of
                     true  -> {Unacked, Count};
                     false -> remove_delivery_tags(Seq, true, Unacked1, Count+1)
                 end
    end.

report_running(State) ->
    rabbit_shovel_status:report(
      State#state.name, State#state.type,
      {running, [{src_uri,  State#state.inbound_uri},
                 {dest_uri, State#state.outbound_uri}]}).

publish(_Tag, _Method, _Msg, State = #state{remaining_unacked = 0}) ->
    %% We are in on-confirm mode, and are autodelete. We have
    %% published all the messages we need to; we just wait for acks to
    %% come back. So drop subsequent messages on the floor to be
    %% requeued later.
    State;

publish(Tag, Method, Msg,
        State = #state{inbound_ch = InboundChan, outbound_ch = OutboundChan,
                       config = Config, unacked = Unacked}) ->
    Seq = case Config#shovel.ack_mode of
              on_confirm  -> amqp_channel:next_publish_seqno(OutboundChan);
              _           -> undefined
          end,
    ok = amqp_channel:call(OutboundChan, Method, Msg),
    decr_remaining_unacked(
      case Config#shovel.ack_mode of
          no_ack     -> decr_remaining(1, State);
          on_confirm -> State#state{unacked = gb_trees:insert(
                                                Seq, Tag, Unacked)};
          on_publish -> ok = amqp_channel:cast(
                               InboundChan, #'basic.ack'{delivery_tag = Tag}),
                        decr_remaining(1, State)
      end).

make_conn_and_chan(URIs) ->
<<<<<<< HEAD
    URI = lists:nth(rand:uniform(length(URIs)), URIs),
=======
    rand_compat:seed(exs1024, {erlang:phash2([node()]),
                               erlang:monotonic_time(),
                               erlang:unique_integer()}),
    URI = lists:nth(rand_compat:uniform(length(URIs)), URIs),
>>>>>>> 6f9a6c2a
    {ok, AmqpParam} = amqp_uri:parse(URI),
    {ok, Conn} = amqp_connection:start(AmqpParam),
    link(Conn),
    {ok, Chan} = amqp_connection:open_channel(Conn),
    {Conn, Chan, list_to_binary(amqp_uri:remove_credentials(URI))}.

remaining(_Ch, #shovel{delete_after = never}) ->
    unlimited;
remaining(Ch, #shovel{delete_after = 'queue-length', queue = Queue}) ->
    #'queue.declare_ok'{message_count = N} =
        amqp_channel:call(Ch, #'queue.declare'{queue   = Queue,
                                               passive = true}),
    N;
remaining(_Ch, #shovel{delete_after = Count}) ->
    Count.

decr_remaining(_N, State = #state{remaining = unlimited}) ->
    State;
decr_remaining(N,  State = #state{remaining = M}) ->
    case M > N of
        true  -> State#state{remaining = M - N};
        false -> exit({shutdown, autodelete})
    end.

decr_remaining_unacked(State = #state{remaining_unacked = unlimited}) ->
    State;
decr_remaining_unacked(State = #state{remaining_unacked = 0}) ->
    State;
decr_remaining_unacked(State = #state{remaining_unacked = N}) ->
    State#state{remaining_unacked = N - 1}.

close_connections(State) ->
    catch amqp_connection:close(State#state.inbound_conn,
                                ?MAX_CONNECTION_CLOSE_TIMEOUT),
    catch amqp_connection:close(State#state.outbound_conn,
                                ?MAX_CONNECTION_CLOSE_TIMEOUT).<|MERGE_RESOLUTION|>--- conflicted
+++ resolved
@@ -228,14 +228,10 @@
       end).
 
 make_conn_and_chan(URIs) ->
-<<<<<<< HEAD
+    rand:seed(exs1024, {erlang:phash2([node()]),
+                        erlang:monotonic_time(),
+                        erlang:unique_integer()}),
     URI = lists:nth(rand:uniform(length(URIs)), URIs),
-=======
-    rand_compat:seed(exs1024, {erlang:phash2([node()]),
-                               erlang:monotonic_time(),
-                               erlang:unique_integer()}),
-    URI = lists:nth(rand_compat:uniform(length(URIs)), URIs),
->>>>>>> 6f9a6c2a
     {ok, AmqpParam} = amqp_uri:parse(URI),
     {ok, Conn} = amqp_connection:start(AmqpParam),
     link(Conn),
