--- conflicted
+++ resolved
@@ -92,11 +92,8 @@
 handle_call(_Request, _From, State) ->
     {noreply, State}.
 
-<<<<<<< HEAD
-=======
 handle_cast(reset, State) ->
     {noreply, State#state{old_aggr_stats = dict:new()}};
->>>>>>> 61ce6bcf
 handle_cast(_Msg, State) ->
     {noreply, State}.
 
