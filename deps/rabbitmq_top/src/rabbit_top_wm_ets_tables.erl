%%  The contents of this file are subject to the Mozilla Public License
%%  Version 1.1 (the "License"); you may not use this file except in
%%  compliance with the License. You may obtain a copy of the License
%%  at http://www.mozilla.org/MPL/
%%
%%  Software distributed under the License is distributed on an "AS IS"
%%  basis, WITHOUT WARRANTY OF ANY KIND, either express or implied. See
%%  the License for the specific language governing rights and
%%  limitations under the License.
%%
%%  The Original Code is RabbitMQ.
%%
%%  The Initial Developer of the Original Code is VMware, Inc.
%%  Copyright (c) 2007-2012 VMware, Inc.  All rights reserved.
%%

-module(rabbit_top_wm_ets_tables).

<<<<<<< HEAD
-export([init/3, rest_init/2, to_json/2, content_types_provided/2, is_authorized/2]).
=======
-export([init/1, to_json/2, content_types_provided/2, is_authorized/2]).
>>>>>>> 2f6861e7

-include_lib("rabbitmq_management/include/rabbit_mgmt.hrl").
-include_lib("amqp_client/include/amqp_client.hrl").
-include_lib("webmachine/include/webmachine.hrl").

%%--------------------------------------------------------------------

<<<<<<< HEAD
init(_, _, _) ->
    {upgrade, protocol, cowboy_rest}.

rest_init(Req, _Opts) ->
    {ok, Req, #context{}}.
=======
init(_Config) -> {ok, #context{}}.
>>>>>>> 2f6861e7

content_types_provided(ReqData, Context) ->
   {[{"application/json", to_json}], ReqData, Context}.

to_json(ReqData, Context) ->
<<<<<<< HEAD
    Sort = case cowboy_req:qs_val(<<"sort">>, ReqData) of
               {undefined, _} -> memory;
               {Bin1, _}      -> b2a(Bin1)
=======
    Sort = case wrq:get_qs_value("sort", ReqData) of
               undefined -> memory;
               Str       -> list_to_atom(Str)
>>>>>>> 2f6861e7
           end,
    Node = b2a(rabbit_mgmt_util:id(node, ReqData)),
    Order = case wrq:get_qs_value("sort_reverse", ReqData) of
                "true" -> asc;
                _      -> desc
            end,
<<<<<<< HEAD
    RowCount = case cowboy_req:qs_val(<<"row_count">>, ReqData) of
                   {undefined, _} -> 20;
                   {Bin2, _}      -> list_to_integer(binary_to_list(Bin2))
=======
    RowCount = case wrq:get_qs_value("row_count", ReqData) of
                   undefined -> 20;
                   List when is_list(List) -> list_to_integer(List)
>>>>>>> 2f6861e7
               end,
    rabbit_mgmt_util:reply([{node,       Node},
                            {row_count,  RowCount},
                            {ets_tables, ets_tables(Node, Sort, Order, RowCount)}],
                           ReqData, Context).

is_authorized(ReqData, Context) ->
    rabbit_mgmt_util:is_authorized_admin(ReqData, Context).

%%--------------------------------------------------------------------

b2a(B) -> list_to_atom(binary_to_list(B)).

ets_tables(Node, Sort, Order, RowCount) ->
    [fmt(P) || P <- rabbit_top_worker:ets_tables(Node, Sort, Order, RowCount)].

fmt(Info) ->
    {owner, Pid} = lists:keyfind(owner, 1, Info),
    Info1 = lists:keydelete(owner, 1, Info),
    [{owner,  rabbit_top_util:fmt(Pid)} | Info1].<|MERGE_RESOLUTION|>--- conflicted
+++ resolved
@@ -16,11 +16,7 @@
 
 -module(rabbit_top_wm_ets_tables).
 
-<<<<<<< HEAD
 -export([init/3, rest_init/2, to_json/2, content_types_provided/2, is_authorized/2]).
-=======
--export([init/1, to_json/2, content_types_provided/2, is_authorized/2]).
->>>>>>> 2f6861e7
 
 -include_lib("rabbitmq_management/include/rabbit_mgmt.hrl").
 -include_lib("amqp_client/include/amqp_client.hrl").
@@ -28,44 +24,28 @@
 
 %%--------------------------------------------------------------------
 
-<<<<<<< HEAD
 init(_, _, _) ->
     {upgrade, protocol, cowboy_rest}.
 
 rest_init(Req, _Opts) ->
     {ok, Req, #context{}}.
-=======
-init(_Config) -> {ok, #context{}}.
->>>>>>> 2f6861e7
 
 content_types_provided(ReqData, Context) ->
    {[{"application/json", to_json}], ReqData, Context}.
 
 to_json(ReqData, Context) ->
-<<<<<<< HEAD
     Sort = case cowboy_req:qs_val(<<"sort">>, ReqData) of
                {undefined, _} -> memory;
                {Bin1, _}      -> b2a(Bin1)
-=======
-    Sort = case wrq:get_qs_value("sort", ReqData) of
-               undefined -> memory;
-               Str       -> list_to_atom(Str)
->>>>>>> 2f6861e7
            end,
     Node = b2a(rabbit_mgmt_util:id(node, ReqData)),
     Order = case wrq:get_qs_value("sort_reverse", ReqData) of
                 "true" -> asc;
                 _      -> desc
             end,
-<<<<<<< HEAD
     RowCount = case cowboy_req:qs_val(<<"row_count">>, ReqData) of
                    {undefined, _} -> 20;
                    {Bin2, _}      -> list_to_integer(binary_to_list(Bin2))
-=======
-    RowCount = case wrq:get_qs_value("row_count", ReqData) of
-                   undefined -> 20;
-                   List when is_list(List) -> list_to_integer(List)
->>>>>>> 2f6861e7
                end,
     rabbit_mgmt_util:reply([{node,       Node},
                             {row_count,  RowCount},
