--- conflicted
+++ resolved
@@ -220,13 +220,11 @@
 rm -rf %{buildroot}
 
 %changelog
-<<<<<<< HEAD
 * Tue Sep 12 2017 info@rabbitmq.com 3.7.0~beta.20-1
 - New upstream release.
-=======
+
 * Mon Sep 11 2017 michael@rabbitmq.com 3.6.12-1
 - New Upstream Release
->>>>>>> 2c4038a1
 
 * Wed Aug 16 2017 michael@rabbitmq.com 3.6.11-1
 - New Upstream Release
