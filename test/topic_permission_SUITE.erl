%% The contents of this file are subject to the Mozilla Public License
%% Version 1.1 (the "License"); you may not use this file except in
%% compliance with the License. You may obtain a copy of the License at
%% http://www.mozilla.org/MPL/
%%
%% Software distributed under the License is distributed on an "AS IS"
%% basis, WITHOUT WARRANTY OF ANY KIND, either express or implied. See the
%% License for the specific language governing rights and limitations
%% under the License.
%%
%% The Original Code is RabbitMQ.
%%
%% The Initial Developer of the Original Code is GoPivotal, Inc.
%% Copyright (c) 2011-2016 Pivotal Software, Inc.  All rights reserved.
%%

-module(topic_permission_SUITE).

-include_lib("common_test/include/ct.hrl").
-include_lib("rabbit_common/include/rabbit.hrl").

-compile(export_all).

all() ->
    [
        {group, sequential_tests}
    ].

groups() -> [
        {sequential_tests, [], [
            topic_permission_database_access,
            topic_permission_checks
        ]}
    ].

init_per_suite(Config) ->
    rabbit_ct_helpers:log_environment(),
    Config1 = rabbit_ct_helpers:set_config(Config, [
        {rmq_nodename_suffix, ?MODULE}
    ]),
    rabbit_ct_helpers:run_setup_steps(Config1,
        rabbit_ct_broker_helpers:setup_steps() ++
        rabbit_ct_client_helpers:setup_steps()).

end_per_suite(Config) ->
    rabbit_ct_helpers:run_teardown_steps(Config,
        rabbit_ct_client_helpers:teardown_steps() ++
        rabbit_ct_broker_helpers:teardown_steps()).

init_per_group(_, Config) -> Config.
end_per_group(_, Config) -> Config.

init_per_testcase(Testcase, Config) ->
    ok = rabbit_ct_broker_helpers:rpc(Config, 0,
        ?MODULE, clear_tables, []),
    rabbit_ct_helpers:testcase_started(Config, Testcase).

clear_tables() ->
    {atomic, ok} = mnesia:clear_table(rabbit_topic_permission),
    {atomic, ok} = mnesia:clear_table(rabbit_vhost),
    {atomic, ok} = mnesia:clear_table(rabbit_user),
    ok.

end_per_testcase(Testcase, Config) ->
    rabbit_ct_helpers:testcase_finished(Config, Testcase).

topic_permission_database_access(Config) ->
    ok = rabbit_ct_broker_helpers:rpc(Config, 0,
        ?MODULE, topic_permission_database_access1, [Config]).

topic_permission_database_access1(_Config) ->
    0 = length(ets:tab2list(rabbit_topic_permission)),
    rabbit_vhost:add(<<"/">>, <<"acting-user">>),
    rabbit_vhost:add(<<"other-vhost">>, <<"acting-user">>),
    rabbit_auth_backend_internal:add_user(<<"guest">>, <<"guest">>, <<"acting-user">>),
    rabbit_auth_backend_internal:add_user(<<"dummy">>, <<"dummy">>, <<"acting-user">>),

    rabbit_auth_backend_internal:set_topic_permissions(
<<<<<<< HEAD
        <<"guest">>, <<"/">>, <<"amq.topic">>, "^a", "^a"
=======
        <<"guest">>, <<"/">>, <<"amq.topic">>, "^a", <<"acting-user">>
>>>>>>> 192f844d
    ),
    1 = length(ets:tab2list(rabbit_topic_permission)),
    1 = length(rabbit_auth_backend_internal:list_user_topic_permissions(<<"guest">>)),
    0 = length(rabbit_auth_backend_internal:list_user_topic_permissions(<<"dummy">>)),
    1 = length(rabbit_auth_backend_internal:list_vhost_topic_permissions(<<"/">>)),
    0 = length(rabbit_auth_backend_internal:list_vhost_topic_permissions(<<"other-vhost">>)),
    1 = length(rabbit_auth_backend_internal:list_user_vhost_topic_permissions(<<"guest">>,<<"/">>)),
    0 = length(rabbit_auth_backend_internal:list_user_vhost_topic_permissions(<<"guest">>,<<"other-vhost">>)),
    1 = length(rabbit_auth_backend_internal:list_topic_permissions()),

    rabbit_auth_backend_internal:set_topic_permissions(
<<<<<<< HEAD
        <<"guest">>, <<"other-vhost">>, <<"amq.topic">>, ".*", ".*"
=======
        <<"guest">>, <<"other-vhost">>, <<"amq.topic">>, ".*", <<"acting-user">>
>>>>>>> 192f844d
    ),
    2 = length(ets:tab2list(rabbit_topic_permission)),
    2 = length(rabbit_auth_backend_internal:list_user_topic_permissions(<<"guest">>)),
    0 = length(rabbit_auth_backend_internal:list_user_topic_permissions(<<"dummy">>)),
    1 = length(rabbit_auth_backend_internal:list_vhost_topic_permissions(<<"/">>)),
    1 = length(rabbit_auth_backend_internal:list_vhost_topic_permissions(<<"other-vhost">>)),
    1 = length(rabbit_auth_backend_internal:list_user_vhost_topic_permissions(<<"guest">>,<<"/">>)),
    1 = length(rabbit_auth_backend_internal:list_user_vhost_topic_permissions(<<"guest">>,<<"other-vhost">>)),
    2 = length(rabbit_auth_backend_internal:list_topic_permissions()),

    rabbit_auth_backend_internal:set_topic_permissions(
<<<<<<< HEAD
        <<"guest">>, <<"/">>, <<"topic1">>, "^a", "^a"
    ),
    rabbit_auth_backend_internal:set_topic_permissions(
        <<"guest">>, <<"/">>, <<"topic2">>, "^a", "^a"
=======
        <<"guest">>, <<"/">>, <<"topic1">>, "^a", <<"acting-user">>
    ),
    rabbit_auth_backend_internal:set_topic_permissions(
        <<"guest">>, <<"/">>, <<"topic2">>, "^a", <<"acting-user">>
>>>>>>> 192f844d
    ),

    4 = length(rabbit_auth_backend_internal:list_user_topic_permissions(<<"guest">>)),
    3 = length(rabbit_auth_backend_internal:list_user_vhost_topic_permissions(<<"guest">>,<<"/">>)),
    1 = length(rabbit_auth_backend_internal:list_user_vhost_topic_permissions(<<"guest">>,<<"other-vhost">>)),
    4 = length(rabbit_auth_backend_internal:list_topic_permissions()),

    rabbit_auth_backend_internal:clear_topic_permissions(<<"guest">>, <<"other-vhost">>,
                                                         <<"acting-user">>),
    0 = length(rabbit_auth_backend_internal:list_vhost_topic_permissions(<<"other-vhost">>)),
    3 = length(rabbit_auth_backend_internal:list_user_topic_permissions(<<"guest">>)),
    rabbit_auth_backend_internal:clear_topic_permissions(<<"guest">>, <<"/">>, <<"topic1">>,
                                                         <<"acting-user">>),
    2 = length(rabbit_auth_backend_internal:list_user_topic_permissions(<<"guest">>)),
    rabbit_auth_backend_internal:clear_topic_permissions(<<"guest">>, <<"/">>,
                                                         <<"acting-user">>),
    0 = length(rabbit_auth_backend_internal:list_user_topic_permissions(<<"guest">>)),


    {error, {no_such_user, _}} = (catch rabbit_auth_backend_internal:set_topic_permissions(
<<<<<<< HEAD
        <<"non-existing-user">>, <<"other-vhost">>, <<"amq.topic">>, ".*", ".*"
    )),

    {error, {no_such_vhost, _}} = (catch rabbit_auth_backend_internal:set_topic_permissions(
        <<"guest">>, <<"non-existing-vhost">>, <<"amq.topic">>, ".*", ".*"
    )),

    {error, {no_such_user, _}} = (catch rabbit_auth_backend_internal:set_topic_permissions(
        <<"non-existing-user">>, <<"non-existing-vhost">>, <<"amq.topic">>, ".*", ".*"
=======
        <<"non-existing-user">>, <<"other-vhost">>, <<"amq.topic">>, ".*", <<"acting-user">>
    )),

    {error, {no_such_vhost, _}} = (catch rabbit_auth_backend_internal:set_topic_permissions(
        <<"guest">>, <<"non-existing-vhost">>, <<"amq.topic">>, ".*", <<"acting-user">>
    )),

    {error, {no_such_user, _}} = (catch rabbit_auth_backend_internal:set_topic_permissions(
        <<"non-existing-user">>, <<"non-existing-vhost">>, <<"amq.topic">>, ".*",
                                          <<"acting-user">>
>>>>>>> 192f844d
    )),

    {error, {no_such_user, _}} = (catch rabbit_auth_backend_internal:list_user_topic_permissions(
        "non-existing-user"
    )),

    {error, {no_such_vhost, _}} = (catch rabbit_auth_backend_internal:list_vhost_topic_permissions(
        "non-existing-vhost"
    )),

    {error, {invalid_regexp, _, _}} = (catch rabbit_auth_backend_internal:set_topic_permissions(
<<<<<<< HEAD
        <<"guest">>, <<"/">>, <<"amq.topic">>, "[", "^a"
=======
        <<"guest">>, <<"/">>, <<"amq.topic">>, "[", <<"acting-user">>
>>>>>>> 192f844d
    )),
    ok.

topic_permission_checks(Config) ->
    ok = rabbit_ct_broker_helpers:rpc(Config, 0,
        ?MODULE, topic_permission_checks1, [Config]).

topic_permission_checks1(_Config) ->
    0 = length(ets:tab2list(rabbit_topic_permission)),
    rabbit_misc:execute_mnesia_transaction(fun() ->
        ok = mnesia:write(rabbit_vhost,
            #vhost{virtual_host = <<"/">>},
            write),
        ok = mnesia:write(rabbit_vhost,
            #vhost{virtual_host = <<"other-vhost">>},
            write)
                                           end),
    rabbit_auth_backend_internal:add_user(<<"guest">>, <<"guest">>, <<"acting-user">>),
    rabbit_auth_backend_internal:add_user(<<"dummy">>, <<"dummy">>, <<"acting-user">>),

    rabbit_auth_backend_internal:set_topic_permissions(
<<<<<<< HEAD
        <<"guest">>, <<"/">>, <<"amq.topic">>, "^a", "^a"
=======
        <<"guest">>, <<"/">>, <<"amq.topic">>, "^a", <<"acting-user">>
>>>>>>> 192f844d
    ),
    1 = length(ets:tab2list(rabbit_topic_permission)),
    1 = length(rabbit_auth_backend_internal:list_user_topic_permissions(<<"guest">>)),
    0 = length(rabbit_auth_backend_internal:list_user_topic_permissions(<<"dummy">>)),
    1 = length(rabbit_auth_backend_internal:list_vhost_topic_permissions(<<"/">>)),
    0 = length(rabbit_auth_backend_internal:list_vhost_topic_permissions(<<"other-vhost">>)),

    rabbit_auth_backend_internal:set_topic_permissions(
<<<<<<< HEAD
        <<"guest">>, <<"other-vhost">>, <<"amq.topic">>, ".*", ".*"
=======
        <<"guest">>, <<"other-vhost">>, <<"amq.topic">>, ".*", <<"acting-user">>
>>>>>>> 192f844d
    ),
    2 = length(ets:tab2list(rabbit_topic_permission)),
    2 = length(rabbit_auth_backend_internal:list_user_topic_permissions(<<"guest">>)),
    0 = length(rabbit_auth_backend_internal:list_user_topic_permissions(<<"dummy">>)),
    1 = length(rabbit_auth_backend_internal:list_vhost_topic_permissions(<<"/">>)),
    1 = length(rabbit_auth_backend_internal:list_vhost_topic_permissions(<<"other-vhost">>)),

    User = #auth_user{username = <<"guest">>},
    Topic = #resource{name = <<"amq.topic">>, virtual_host = <<"/">>,
        kind = topic},
    Context = #{routing_key => <<"a.b.c">>},
    Permissions = [write, read],
    %% user has access to exchange, routing key matches
    [true = rabbit_auth_backend_internal:check_topic_access(
        User,
        Topic,
        Perm,
        Context
    ) || Perm <- Permissions],
    %% user has access to exchange, routing key does not match
    [false = rabbit_auth_backend_internal:check_topic_access(
        User,
        Topic,
        Perm,
        #{routing_key => <<"x.y.z">>}
    ) || Perm <- Permissions],
    %% user has access to exchange but not on this vhost
    %% let pass when there's no match
    [true = rabbit_auth_backend_internal:check_topic_access(
        User,
        Topic#resource{virtual_host = <<"fancyvhost">>},
        Perm,
        Context
    ) || Perm <- Permissions],
    %% user does not have access to exchange
    %% let pass when there's no match
    [true = rabbit_auth_backend_internal:check_topic_access(
        #auth_user{username = <<"dummy">>},
        Topic,
        Perm,
        Context
    ) || Perm <- Permissions],
    ok.<|MERGE_RESOLUTION|>--- conflicted
+++ resolved
@@ -76,11 +76,7 @@
     rabbit_auth_backend_internal:add_user(<<"dummy">>, <<"dummy">>, <<"acting-user">>),
 
     rabbit_auth_backend_internal:set_topic_permissions(
-<<<<<<< HEAD
-        <<"guest">>, <<"/">>, <<"amq.topic">>, "^a", "^a"
-=======
-        <<"guest">>, <<"/">>, <<"amq.topic">>, "^a", <<"acting-user">>
->>>>>>> 192f844d
+        <<"guest">>, <<"/">>, <<"amq.topic">>, "^a", "^a", <<"acting-user">>
     ),
     1 = length(ets:tab2list(rabbit_topic_permission)),
     1 = length(rabbit_auth_backend_internal:list_user_topic_permissions(<<"guest">>)),
@@ -92,11 +88,7 @@
     1 = length(rabbit_auth_backend_internal:list_topic_permissions()),
 
     rabbit_auth_backend_internal:set_topic_permissions(
-<<<<<<< HEAD
-        <<"guest">>, <<"other-vhost">>, <<"amq.topic">>, ".*", ".*"
-=======
-        <<"guest">>, <<"other-vhost">>, <<"amq.topic">>, ".*", <<"acting-user">>
->>>>>>> 192f844d
+        <<"guest">>, <<"other-vhost">>, <<"amq.topic">>, ".*", ".*", <<"acting-user">>
     ),
     2 = length(ets:tab2list(rabbit_topic_permission)),
     2 = length(rabbit_auth_backend_internal:list_user_topic_permissions(<<"guest">>)),
@@ -108,17 +100,10 @@
     2 = length(rabbit_auth_backend_internal:list_topic_permissions()),
 
     rabbit_auth_backend_internal:set_topic_permissions(
-<<<<<<< HEAD
-        <<"guest">>, <<"/">>, <<"topic1">>, "^a", "^a"
-    ),
-    rabbit_auth_backend_internal:set_topic_permissions(
-        <<"guest">>, <<"/">>, <<"topic2">>, "^a", "^a"
-=======
-        <<"guest">>, <<"/">>, <<"topic1">>, "^a", <<"acting-user">>
-    ),
-    rabbit_auth_backend_internal:set_topic_permissions(
-        <<"guest">>, <<"/">>, <<"topic2">>, "^a", <<"acting-user">>
->>>>>>> 192f844d
+        <<"guest">>, <<"/">>, <<"topic1">>, "^a", "^a", <<"acting-user">>
+    ),
+    rabbit_auth_backend_internal:set_topic_permissions(
+        <<"guest">>, <<"/">>, <<"topic2">>, "^a", "^a", <<"acting-user">>
     ),
 
     4 = length(rabbit_auth_backend_internal:list_user_topic_permissions(<<"guest">>)),
@@ -139,28 +124,15 @@
 
 
     {error, {no_such_user, _}} = (catch rabbit_auth_backend_internal:set_topic_permissions(
-<<<<<<< HEAD
-        <<"non-existing-user">>, <<"other-vhost">>, <<"amq.topic">>, ".*", ".*"
+        <<"non-existing-user">>, <<"other-vhost">>, <<"amq.topic">>, ".*", ".*", <<"acting-user">>
     )),
 
     {error, {no_such_vhost, _}} = (catch rabbit_auth_backend_internal:set_topic_permissions(
-        <<"guest">>, <<"non-existing-vhost">>, <<"amq.topic">>, ".*", ".*"
+        <<"guest">>, <<"non-existing-vhost">>, <<"amq.topic">>, ".*", ".*", <<"acting-user">>
     )),
 
     {error, {no_such_user, _}} = (catch rabbit_auth_backend_internal:set_topic_permissions(
-        <<"non-existing-user">>, <<"non-existing-vhost">>, <<"amq.topic">>, ".*", ".*"
-=======
-        <<"non-existing-user">>, <<"other-vhost">>, <<"amq.topic">>, ".*", <<"acting-user">>
-    )),
-
-    {error, {no_such_vhost, _}} = (catch rabbit_auth_backend_internal:set_topic_permissions(
-        <<"guest">>, <<"non-existing-vhost">>, <<"amq.topic">>, ".*", <<"acting-user">>
-    )),
-
-    {error, {no_such_user, _}} = (catch rabbit_auth_backend_internal:set_topic_permissions(
-        <<"non-existing-user">>, <<"non-existing-vhost">>, <<"amq.topic">>, ".*",
-                                          <<"acting-user">>
->>>>>>> 192f844d
+        <<"non-existing-user">>, <<"non-existing-vhost">>, <<"amq.topic">>, ".*", ".*", <<"acting-user">>
     )),
 
     {error, {no_such_user, _}} = (catch rabbit_auth_backend_internal:list_user_topic_permissions(
@@ -172,11 +144,7 @@
     )),
 
     {error, {invalid_regexp, _, _}} = (catch rabbit_auth_backend_internal:set_topic_permissions(
-<<<<<<< HEAD
-        <<"guest">>, <<"/">>, <<"amq.topic">>, "[", "^a"
-=======
-        <<"guest">>, <<"/">>, <<"amq.topic">>, "[", <<"acting-user">>
->>>>>>> 192f844d
+        <<"guest">>, <<"/">>, <<"amq.topic">>, "[", "^a", <<"acting-user">>
     )),
     ok.
 
@@ -198,11 +166,7 @@
     rabbit_auth_backend_internal:add_user(<<"dummy">>, <<"dummy">>, <<"acting-user">>),
 
     rabbit_auth_backend_internal:set_topic_permissions(
-<<<<<<< HEAD
-        <<"guest">>, <<"/">>, <<"amq.topic">>, "^a", "^a"
-=======
-        <<"guest">>, <<"/">>, <<"amq.topic">>, "^a", <<"acting-user">>
->>>>>>> 192f844d
+        <<"guest">>, <<"/">>, <<"amq.topic">>, "^a", "^a", <<"acting-user">>
     ),
     1 = length(ets:tab2list(rabbit_topic_permission)),
     1 = length(rabbit_auth_backend_internal:list_user_topic_permissions(<<"guest">>)),
@@ -211,11 +175,7 @@
     0 = length(rabbit_auth_backend_internal:list_vhost_topic_permissions(<<"other-vhost">>)),
 
     rabbit_auth_backend_internal:set_topic_permissions(
-<<<<<<< HEAD
-        <<"guest">>, <<"other-vhost">>, <<"amq.topic">>, ".*", ".*"
-=======
-        <<"guest">>, <<"other-vhost">>, <<"amq.topic">>, ".*", <<"acting-user">>
->>>>>>> 192f844d
+        <<"guest">>, <<"other-vhost">>, <<"amq.topic">>, ".*", ".*", <<"acting-user">>
     ),
     2 = length(ets:tab2list(rabbit_topic_permission)),
     2 = length(rabbit_auth_backend_internal:list_user_topic_permissions(<<"guest">>)),
